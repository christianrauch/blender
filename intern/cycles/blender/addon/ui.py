--- conflicted
+++ resolved
@@ -771,13 +771,9 @@
         col.prop(view_layer, "use_pass_shadow")
         col.prop(view_layer, "use_pass_ambient_occlusion", text="Ambient Occlusion")
         col.separator()
-<<<<<<< HEAD
+        col.prop(cycles_view_layer, "denoising_store_passes", text="Denoising Data")
+        col.separator()
         col.prop(view_layer, "pass_alpha_threshold")
-=======
-        col.prop(crl, "denoising_store_passes", text="Denoising Data")
-        col.separator()
-        col.prop(rl, "pass_alpha_threshold")
->>>>>>> 7c0d37de
 
         col = split.column()
         col.label(text="Diffuse:")
@@ -809,15 +805,6 @@
         col.prop(view_layer, "use_pass_emit", text="Emission")
         col.prop(view_layer, "use_pass_environment")
 
-<<<<<<< HEAD
-        if context.scene.cycles.feature_set == 'EXPERIMENTAL':
-            col.separator()
-            sub = col.column()
-            sub.active = cycles_view_layer.use_denoising
-            sub.prop(cycles_view_layer, "denoising_store_passes", text="Denoising")
-
-=======
->>>>>>> 7c0d37de
         col = layout.column()
         col.prop(cycles_view_layer, "pass_debug_render_time")
         if _cycles.with_cycles_debug:
@@ -862,103 +849,42 @@
         view_layer = context.view_layer
         cycles_view_layer = view_layer.cycles
 
-<<<<<<< HEAD
-        layout.active = cycles_view_layer.use_denoising
-
-        col = layout.column()
-        sub = col.column()
-        sub.prop(cycles_view_layer, "denoising_radius", text="Radius")
-        sub.prop(cycles_view_layer, "denoising_strength", slider=True, text="Strength")
-=======
         split = layout.split()
-        split.active = crl.use_denoising
->>>>>>> 7c0d37de
-
-        sub = col.column(align=True)
-        sub.prop(cycles_view_layer, "denoising_feature_strength", slider=True, text="Feature Strength")
-        sub.prop(cycles_view_layer, "denoising_relative_pca")
-
-#        layout.use_property_split = False
-
-        """
+        split.active = cycles_view_layer.use_denoising
+
+        layout = layout.column(align=True)
+        layout.prop(cycles_view_layer, "denoising_feature_strength", slider=True, text="Feature Strength")
+        layout.prop(cycles_view_layer, "denoising_relative_pca")
+
         layout.separator()
 
-<<<<<<< HEAD
-        col = layout.column(align=True)
-        col.prop(cycles_view_layer, "denoising_diffuse_direct", text="Diffuse Direct")
-        col.prop(cycles_view_layer, "denoising_diffuse_indirect", text="Indirect")
-
-        col = layout.column(align=True)
-        col.prop(cycles_view_layer, "denoising_glossy_direct", text="Glossy Direct")
-        col.prop(cycles_view_layer, "denoising_glossy_indirect", text="Indirect")
-
-        col = layout.column(align=True)
-        col.prop(cycles_view_layer, "denoising_transmission_direct", text="Transmission Direct")
-        col.prop(cycles_view_layer, "denoising_transmission_indirect", text="Indirect")
-
-        col = layout.column(align=True)
-        col.prop(cycles_view_layer, "denoising_subsurface_direct", text="Subsurface Direct")
-        col.prop(cycles_view_layer, "denoising_subsurface_indirect", text="Indirect")
-        """
-
-        layout.use_property_split = False
-
-        split = layout.split(factor=0.5)
-        split.label(text="Diffuse")
-        col = split.column()
-        row = col.row(align=True)
+        row = layout.row(align=True)
+        row.active = cycles_view_layer.use_denoising or cycles_view_layer.denoising_store_passes
+        row.label(text="Diffuse")
+        row.use_property_split = False
         row.prop(cycles_view_layer, "denoising_diffuse_direct", text="Direct", toggle=True)
         row.prop(cycles_view_layer, "denoising_diffuse_indirect", text="Indirect", toggle=True)
 
-        split = layout.split(factor=0.5)
-        split.label(text="Glossy")
-        col = split.column()
-        row = col.row(align=True)
+        row = layout.row(align=True)
+        row.active = cycles_view_layer.use_denoising or cycles_view_layer.denoising_store_passes
+        row.label(text="Glossy")
+        row.use_property_split = False
         row.prop(cycles_view_layer, "denoising_glossy_direct", text="Direct", toggle=True)
         row.prop(cycles_view_layer, "denoising_glossy_indirect", text="Indirect", toggle=True)
 
-        split = layout.split(factor=0.5)
-        split.label(text="Transmission")
-        col = split.column()
-        row = col.row(align=True)
+        row = layout.row(align=True)
+        row.active = cycles_view_layer.use_denoising or cycles_view_layer.denoising_store_passes
+        row.label(text="Transmission")
+        row.use_property_split = False
         row.prop(cycles_view_layer, "denoising_transmission_direct", text="Direct", toggle=True)
         row.prop(cycles_view_layer, "denoising_transmission_indirect", text="Indirect", toggle=True)
 
-        split = layout.split(factor=0.5)
-        split.label(text="Subsurface")
-        col = split.column()
-        row = col.row(align=True)
+        row = layout.row(align=True)
+        row.active = cycles_view_layer.use_denoising or cycles_view_layer.denoising_store_passes
+        row.label(text="Subsurface")
+        row.use_property_split = False
         row.prop(cycles_view_layer, "denoising_subsurface_direct", text="Direct", toggle=True)
         row.prop(cycles_view_layer, "denoising_subsurface_indirect", text="Indirect", toggle=True)
-=======
-        row = layout.row()
-        row.active = crl.use_denoising or crl.denoising_store_passes
-        row.label(text="Diffuse:")
-        sub = row.row(align=True)
-        sub.prop(crl, "denoising_diffuse_direct", text="Direct", toggle=True)
-        sub.prop(crl, "denoising_diffuse_indirect", text="Indirect", toggle=True)
-
-        row = layout.row()
-        row.active = crl.use_denoising or crl.denoising_store_passes
-        row.label(text="Glossy:")
-        sub = row.row(align=True)
-        sub.prop(crl, "denoising_glossy_direct", text="Direct", toggle=True)
-        sub.prop(crl, "denoising_glossy_indirect", text="Indirect", toggle=True)
-
-        row = layout.row()
-        row.active = crl.use_denoising or crl.denoising_store_passes
-        row.label(text="Transmission:")
-        sub = row.row(align=True)
-        sub.prop(crl, "denoising_transmission_direct", text="Direct", toggle=True)
-        sub.prop(crl, "denoising_transmission_indirect", text="Indirect", toggle=True)
-
-        row = layout.row()
-        row.active = crl.use_denoising or crl.denoising_store_passes
-        row.label(text="Subsurface:")
-        sub = row.row(align=True)
-        sub.prop(crl, "denoising_subsurface_direct", text="Direct", toggle=True)
-        sub.prop(crl, "denoising_subsurface_indirect", text="Indirect", toggle=True)
->>>>>>> 7c0d37de
 
 
 class CYCLES_PT_post_processing(CyclesButtonsPanel, Panel):

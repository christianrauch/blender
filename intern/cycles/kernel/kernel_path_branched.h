--- conflicted
+++ resolved
@@ -55,7 +55,6 @@
 			light_ray.dP = ccl_fetch(sd, dP);
 			light_ray.dD = differential3_zero();
 
-<<<<<<< HEAD
 			state->flag |= PATH_RAY_AO;
 			ShaderData sd_ao = *sd;
 			shader_setup_from_ao_env(kg, &sd_ao, &light_ray);
@@ -65,14 +64,6 @@
 			if(!shadow_blocked(kg, emission_sd, state, &light_ray, &ao_shadow, shadow_linking))
 				path_radiance_accum_ao(L, throughput*num_samples_inv, ao_alpha, ao_bsdf * ao_env, ao_shadow, state->bounce);
 			state->flag &= ~PATH_RAY_AO;
-=======
-			if(!shadow_blocked(kg, emission_sd, state, &light_ray, &ao_shadow)) {
-				path_radiance_accum_ao(L, throughput*num_samples_inv, ao_alpha, ao_bsdf, ao_shadow, state->bounce);
-			}
-			else {
-				path_radiance_accum_total_ao(L, throughput*num_samples_inv, ao_bsdf);
-			}
->>>>>>> d7f5520f
 		}
 	}
 }
@@ -505,7 +496,7 @@
 		shader_merge_closures(&sd);
 
 #ifdef __SHADOW_TRICKS__
-		if((sd.object_flag & SD_OBJECT_SHADOW_CATCHER)) {
+		if((sd.object_flag & SD_OBJECT_OBJECT_SHADOW_CATCHER)) {
 			if(state.flag & PATH_RAY_CAMERA) {
 				state.flag |= (PATH_RAY_SHADOW_CATCHER | PATH_RAY_SHADOW_CATCHER_ONLY);
 				state.catcher_object = sd.object;
@@ -595,15 +586,10 @@
 #ifdef __EMISSION__
 			/* direct light */
 			if(kernel_data.integrator.use_direct_light) {
-<<<<<<< HEAD
 				int all = kernel_data.integrator.sample_all_lights_direct;
 
                 uint shadow_linking = object_shadow_linking(kg, sd.object);
 
-=======
-				int all = (kernel_data.integrator.sample_all_lights_direct) ||
-				          (state.flag & PATH_RAY_SHADOW_CATCHER);
->>>>>>> d7f5520f
 				kernel_branched_path_surface_connect_light(kg, rng,
 					&sd, &emission_sd, &hit_state, throughput, 1.0f, &L, all,
                     light_linking, shadow_linking);

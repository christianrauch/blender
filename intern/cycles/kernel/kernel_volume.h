/*
 * Copyright 2011-2013 Blender Foundation
 *
 * Licensed under the Apache License, Version 2.0 (the "License");
 * you may not use this file except in compliance with the License.
 * You may obtain a copy of the License at
 *
 * http://www.apache.org/licenses/LICENSE-2.0
 *
 * Unless required by applicable law or agreed to in writing, software
 * distributed under the License is distributed on an "AS IS" BASIS,
 * WITHOUT WARRANTIES OR CONDITIONS OF ANY KIND, either express or implied.
 * See the License for the specific language governing permissions and
 * limitations under the License.
 */

CCL_NAMESPACE_BEGIN

/* Events for probalistic scattering */

typedef enum VolumeIntegrateResult {
	VOLUME_PATH_SCATTERED = 0,
	VOLUME_PATH_ATTENUATED = 1,
	VOLUME_PATH_MISSED = 2
} VolumeIntegrateResult;

/* Volume shader properties
 *
 * extinction coefficient = absorption coefficient + scattering coefficient
 * sigma_t = sigma_a + sigma_s */

typedef struct VolumeShaderCoefficients {
	float3 sigma_a;
	float3 sigma_s;
	float3 emission;
} VolumeShaderCoefficients;

/* evaluate shader to get extinction coefficient at P */
ccl_device_inline bool volume_shader_extinction_sample(KernelGlobals *kg,
                                                       ShaderData *sd,
                                                       ccl_addr_space PathState *state,
                                                       float3 P,
                                                       float3 *extinction)
{
	sd->P = P;
	shader_eval_volume(kg, sd, state, state->volume_stack, PATH_RAY_SHADOW, SHADER_CONTEXT_SHADOW);

	if(!(sd->runtime_flag & (SD_RUNTIME_ABSORPTION|SD_RUNTIME_SCATTER)))
		return false;

	float3 sigma_t = make_float3(0.0f, 0.0f, 0.0f);

	for(int i = 0; i < sd->num_closure; i++) {
		const ShaderClosure *sc = &sd->closure[i];

		if(CLOSURE_IS_VOLUME(sc->type))
			sigma_t += sc->weight;
	}

	*extinction = sigma_t;
	return true;
}

/* evaluate shader to get absorption, scattering and emission at P */
ccl_device_inline bool volume_shader_sample(KernelGlobals *kg,
                                            ShaderData *sd,
                                            ccl_addr_space PathState *state,
                                            float3 P,
                                            VolumeShaderCoefficients *coeff)
{
	sd->P = P;
	shader_eval_volume(kg, sd, state, state->volume_stack, state->flag, SHADER_CONTEXT_VOLUME);

	if (!(sd->runtime_flag & (SD_RUNTIME_ABSORPTION | SD_RUNTIME_SCATTER | SD_RUNTIME_EMISSION)))
		return false;
	
	coeff->sigma_a = make_float3(0.0f, 0.0f, 0.0f);
	coeff->sigma_s = make_float3(0.0f, 0.0f, 0.0f);
	coeff->emission = make_float3(0.0f, 0.0f, 0.0f);

	for(int i = 0; i < sd->num_closure; i++) {
		const ShaderClosure *sc = &sd->closure[i];

		if(sc->type == CLOSURE_VOLUME_ABSORPTION_ID)
			coeff->sigma_a += sc->weight;
		else if(sc->type == CLOSURE_EMISSION_ID)
			coeff->emission += sc->weight;
		else if(CLOSURE_IS_VOLUME(sc->type))
			coeff->sigma_s += sc->weight;
	}

	/* when at the max number of bounces, treat scattering as absorption */
	if (sd->runtime_flag & SD_RUNTIME_SCATTER) {
		if(state->volume_bounce >= kernel_data.integrator.max_volume_bounce) {
			coeff->sigma_a += coeff->sigma_s;
			coeff->sigma_s = make_float3(0.0f, 0.0f, 0.0f);
			sd->runtime_flag &= ~SD_RUNTIME_SCATTER;
			sd->runtime_flag |= SD_RUNTIME_ABSORPTION;
		}
	}

	return true;
}

ccl_device float3 volume_color_transmittance(float3 sigma, float t)
{
	return make_float3(expf(-sigma.x * t), expf(-sigma.y * t), expf(-sigma.z * t));
}

ccl_device float kernel_volume_channel_get(float3 value, int channel)
{
	return (channel == 0)? value.x: ((channel == 1)? value.y: value.z);
}

ccl_device bool volume_stack_is_heterogeneous(KernelGlobals *kg, ccl_addr_space VolumeStack *stack)
{
	for(int i = 0; stack[i].shader != SHADER_NONE; i++) {
		int shader_flag = kernel_tex_fetch(__shader_flag, (stack[i].shader & SHADER_MASK)*SHADER_SIZE);

		if (shader_flag & SD_SHADER_HETEROGENEOUS_VOLUME)
			return true;
	}

	return false;
}

ccl_device int volume_stack_sampling_method(KernelGlobals *kg, VolumeStack *stack)
{
	if(kernel_data.integrator.num_all_lights == 0)
		return 0;

	int method = -1;

	for(int i = 0; stack[i].shader != SHADER_NONE; i++) {
		int shader_flag = kernel_tex_fetch(__shader_flag, (stack[i].shader & SHADER_MASK)*SHADER_SIZE);

		if (shader_flag & SD_SHADER_VOLUME_MIS) {
			return SD_SHADER_VOLUME_MIS;
		}
		else if (shader_flag & SD_SHADER_VOLUME_EQUIANGULAR) {
			if(method == 0)
				return SD_SHADER_VOLUME_MIS;

			method = SD_SHADER_VOLUME_EQUIANGULAR;
		}
		else {
			if (method == SD_SHADER_VOLUME_EQUIANGULAR)
				return SD_SHADER_VOLUME_MIS;

			method = 0;
		}
	}

	return method;
}

/* Volume Shadows
 *
 * These functions are used to attenuate shadow rays to lights. Both absorption
 * and scattering will block light, represented by the extinction coefficient. */

/* homogeneous volume: assume shader evaluation at the starts gives
 * the extinction coefficient for the entire line segment */
ccl_device void kernel_volume_shadow_homogeneous(KernelGlobals *kg,
                                                 ccl_addr_space PathState *state,
                                                 Ray *ray,
                                                 ShaderData *sd,
                                                 float3 *throughput)
{
	float3 sigma_t;

	if(volume_shader_extinction_sample(kg, sd, state, ray->P, &sigma_t))
		*throughput *= volume_color_transmittance(sigma_t, ray->t);
}

/* heterogeneous volume: integrate stepping through the volume until we
 * reach the end, get absorbed entirely, or run out of iterations */
ccl_device void kernel_volume_shadow_heterogeneous(KernelGlobals *kg,
                                                   ccl_addr_space PathState *state,
                                                   Ray *ray,
                                                   ShaderData *sd,
                                                   float3 *throughput)
{
	float3 tp = *throughput;
	const float tp_eps = 1e-6f; /* todo: this is likely not the right value */

	/* prepare for stepping */
	int max_steps = kernel_data.integrator.volume_max_steps;
	float step = kernel_data.integrator.volume_step_size;
	float random_jitter_offset = lcg_step_float_addrspace(&state->rng_congruential) * step;

	/* compute extinction at the start */
	float t = 0.0f;

	float3 sum = make_float3(0.0f, 0.0f, 0.0f);

	for(int i = 0; i < max_steps; i++) {
		/* advance to new position */
		float new_t = min(ray->t, (i+1) * step);
		float dt = new_t - t;

		/* use random position inside this segment to sample shader */
		if(new_t == ray->t)
			random_jitter_offset = lcg_step_float_addrspace(&state->rng_congruential) * dt;

		float3 new_P = ray->P + ray->D * (t + random_jitter_offset);
		float3 sigma_t;

		/* compute attenuation over segment */
		if(volume_shader_extinction_sample(kg, sd, state, new_P, &sigma_t)) {
			/* Compute expf() only for every Nth step, to save some calculations
			 * because exp(a)*exp(b) = exp(a+b), also do a quick tp_eps check then. */

			sum += (-sigma_t * (new_t - t));
			if((i & 0x07) == 0) { /* ToDo: Other interval? */
				tp = *throughput * make_float3(expf(sum.x), expf(sum.y), expf(sum.z));

				/* stop if nearly all light is blocked */
				if(tp.x < tp_eps && tp.y < tp_eps && tp.z < tp_eps)
					break;
			}
		}

		/* stop if at the end of the volume */
		t = new_t;
		if(t == ray->t) {
			/* Update throughput in case we haven't done it above */
			tp = *throughput * make_float3(expf(sum.x), expf(sum.y), expf(sum.z));
			break;
		}
	}

	*throughput = tp;
}

/* get the volume attenuation over line segment defined by ray, with the
 * assumption that there are no surfaces blocking light between the endpoints */
ccl_device_noinline void kernel_volume_shadow(KernelGlobals *kg,
                                              ShaderData *shadow_sd,
                                              ccl_addr_space PathState *state,
                                              Ray *ray,
                                              float3 *throughput)
{
	shader_setup_from_volume(kg, shadow_sd, ray);

	if(volume_stack_is_heterogeneous(kg, state->volume_stack))
		kernel_volume_shadow_heterogeneous(kg, state, ray, shadow_sd, throughput);
	else
		kernel_volume_shadow_homogeneous(kg, state, ray, shadow_sd, throughput);
}

/* Equi-angular sampling as in:
 * "Importance Sampling Techniques for Path Tracing in Participating Media" */

ccl_device float kernel_volume_equiangular_sample(Ray *ray, float3 light_P, float xi, float *pdf)
{
	float t = ray->t;

	float delta = dot((light_P - ray->P) , ray->D);
	float D = safe_sqrtf(len_squared(light_P - ray->P) - delta * delta);
	if(UNLIKELY(D == 0.0f)) {
		*pdf = 0.0f;
		return 0.0f;
	}
	float theta_a = -atan2f(delta, D);
	float theta_b = atan2f(t - delta, D);
	float t_ = D * tanf((xi * theta_b) + (1 - xi) * theta_a);
	if(UNLIKELY(theta_b == theta_a)) {
		*pdf = 0.0f;
		return 0.0f;
	}
	*pdf = D / ((theta_b - theta_a) * (D * D + t_ * t_));

	return min(t, delta + t_); /* min is only for float precision errors */
}

ccl_device float kernel_volume_equiangular_pdf(Ray *ray, float3 light_P, float sample_t)
{
	float delta = dot((light_P - ray->P) , ray->D);
	float D = safe_sqrtf(len_squared(light_P - ray->P) - delta * delta);
	if(UNLIKELY(D == 0.0f)) {
		return 0.0f;
	}

	float t = ray->t;
	float t_ = sample_t - delta;

	float theta_a = -atan2f(delta, D);
	float theta_b = atan2f(t - delta, D);
	if(UNLIKELY(theta_b == theta_a)) {
		return 0.0f;
	}

	float pdf = D / ((theta_b - theta_a) * (D * D + t_ * t_));

	return pdf;
}

/* Distance sampling */

ccl_device float kernel_volume_distance_sample(float max_t, float3 sigma_t, int channel, float xi, float3 *transmittance, float3 *pdf)
{
	/* xi is [0, 1[ so log(0) should never happen, division by zero is
	 * avoided because sample_sigma_t > 0 when SD_SCATTER is set */
	float sample_sigma_t = kernel_volume_channel_get(sigma_t, channel);
	float3 full_transmittance = volume_color_transmittance(sigma_t, max_t);
	float sample_transmittance = kernel_volume_channel_get(full_transmittance, channel);

	float sample_t = min(max_t, -logf(1.0f - xi*(1.0f - sample_transmittance))/sample_sigma_t);

	*transmittance = volume_color_transmittance(sigma_t, sample_t);
	*pdf = safe_divide_color(sigma_t * *transmittance, make_float3(1.0f, 1.0f, 1.0f) - full_transmittance);

	/* todo: optimization: when taken together with hit/miss decision,
	 * the full_transmittance cancels out drops out and xi does not
	 * need to be remapped */

	return sample_t;
}

ccl_device float3 kernel_volume_distance_pdf(float max_t, float3 sigma_t, float sample_t)
{
	float3 full_transmittance = volume_color_transmittance(sigma_t, max_t);
	float3 transmittance = volume_color_transmittance(sigma_t, sample_t);

	return safe_divide_color(sigma_t * transmittance, make_float3(1.0f, 1.0f, 1.0f) - full_transmittance);
}

/* Emission */

ccl_device float3 kernel_volume_emission_integrate(VolumeShaderCoefficients *coeff, int closure_flag, float3 transmittance, float t)
{
	/* integral E * exp(-sigma_t * t) from 0 to t = E * (1 - exp(-sigma_t * t))/sigma_t
	 * this goes to E * t as sigma_t goes to zero
	 *
	 * todo: we should use an epsilon to avoid precision issues near zero sigma_t */
	float3 emission = coeff->emission;

	if(closure_flag & SD_RUNTIME_ABSORPTION) {
		float3 sigma_t = coeff->sigma_a + coeff->sigma_s;

		emission.x *= (sigma_t.x > 0.0f)? (1.0f - transmittance.x)/sigma_t.x: t;
		emission.y *= (sigma_t.y > 0.0f)? (1.0f - transmittance.y)/sigma_t.y: t;
		emission.z *= (sigma_t.z > 0.0f)? (1.0f - transmittance.z)/sigma_t.z: t;
	}
	else
		emission *= t;
	
	return emission;
}

/* Volume Path */

/* homogeneous volume: assume shader evaluation at the start gives
 * the volume shading coefficient for the entire line segment */
ccl_device VolumeIntegrateResult kernel_volume_integrate_homogeneous(
    KernelGlobals *kg,
    ccl_addr_space PathState *state,
    Ray *ray,
    ShaderData *sd,
    PathRadiance *L,
    ccl_addr_space float3 *throughput,
	ccl_addr_space RNG *rng,
    bool probalistic_scatter)
{
	VolumeShaderCoefficients coeff;

	if(!volume_shader_sample(kg, sd, state, ray->P, &coeff))
		return VOLUME_PATH_MISSED;

	int closure_flag = sd->runtime_flag;
	float t = ray->t;
	float3 new_tp;

#ifdef __VOLUME_SCATTER__
	/* randomly scatter, and if we do t is shortened */
	if(closure_flag & SD_RUNTIME_SCATTER) {
		/* extinction coefficient */
		float3 sigma_t = coeff.sigma_a + coeff.sigma_s;

		/* pick random color channel, we use the Veach one-sample
		 * model with balance heuristic for the channels */
		float rphase = path_state_rng_1D_for_decision(kg, rng, state, PRNG_PHASE);
		int channel = (int)(rphase*3.0f);
		sd->randb_closure = rphase*3.0f - channel;

		/* decide if we will hit or miss */
		bool scatter = true;
		float xi = path_state_rng_1D_for_decision(kg, rng, state, PRNG_SCATTER_DISTANCE);

		if(probalistic_scatter) {
			float sample_sigma_t = kernel_volume_channel_get(sigma_t, channel);
			float sample_transmittance = expf(-sample_sigma_t * t);

			if(1.0f - xi >= sample_transmittance) {
				scatter = true;

				/* rescale random number so we can reuse it */
				xi = 1.0f - (1.0f - xi - sample_transmittance)/(1.0f - sample_transmittance);

			}
			else
				scatter = false;
		}

		if(scatter) {
			/* scattering */
			float3 pdf;
			float3 transmittance;
			float sample_t;

			/* distance sampling */
			sample_t = kernel_volume_distance_sample(ray->t, sigma_t, channel, xi, &transmittance, &pdf);

			/* modify pdf for hit/miss decision */
			if(probalistic_scatter)
				pdf *= make_float3(1.0f, 1.0f, 1.0f) - volume_color_transmittance(sigma_t, t);

			new_tp = *throughput * coeff.sigma_s * transmittance / average(pdf);
			t = sample_t;
		}
		else {
			/* no scattering */
			float3 transmittance = volume_color_transmittance(sigma_t, t);
			float pdf = average(transmittance);
			new_tp = *throughput * transmittance / pdf;
		}
	}
	else 
#endif
	if(closure_flag & SD_RUNTIME_ABSORPTION) {
		/* absorption only, no sampling needed */
		float3 transmittance = volume_color_transmittance(coeff.sigma_a, t);
		new_tp = *throughput * transmittance;
	}

	/* integrate emission attenuated by extinction */
	if(L && (closure_flag & SD_RUNTIME_EMISSION)) {
		float3 sigma_t = coeff.sigma_a + coeff.sigma_s;
		float3 transmittance = volume_color_transmittance(sigma_t, ray->t);
		float3 emission = kernel_volume_emission_integrate(&coeff, closure_flag, transmittance, ray->t);
		path_radiance_accum_emission(L, *throughput, emission, state->bounce);
	}

	/* modify throughput */
	if (closure_flag & (SD_RUNTIME_ABSORPTION | SD_RUNTIME_SCATTER)) {
		*throughput = new_tp;

		/* prepare to scatter to new direction */
		if(t < ray->t) {
			/* adjust throughput and move to new location */
			sd->P = ray->P + t*ray->D;

			return VOLUME_PATH_SCATTERED;
		}
	}

	return VOLUME_PATH_ATTENUATED;
}

/* heterogeneous volume distance sampling: integrate stepping through the
 * volume until we reach the end, get absorbed entirely, or run out of
 * iterations. this does probabilistically scatter or get transmitted through
 * for path tracing where we don't want to branch. */
ccl_device VolumeIntegrateResult kernel_volume_integrate_heterogeneous_distance(
    KernelGlobals *kg,
    ccl_addr_space PathState *state,
    Ray *ray,
    ShaderData *sd,
    PathRadiance *L,
    ccl_addr_space float3 *throughput,
    ccl_addr_space RNG *rng)
{
	float3 tp = *throughput;
	const float tp_eps = 1e-6f; /* todo: this is likely not the right value */

	/* prepare for stepping */
	int max_steps = kernel_data.integrator.volume_max_steps;
	float step_size = kernel_data.integrator.volume_step_size;
	float random_jitter_offset = lcg_step_float_addrspace(&state->rng_congruential) * step_size;

	/* compute coefficients at the start */
	float t = 0.0f;
	float3 accum_transmittance = make_float3(1.0f, 1.0f, 1.0f);

	/* pick random color channel, we use the Veach one-sample
	 * model with balance heuristic for the channels */
	float xi = path_state_rng_1D_for_decision(kg, rng, state, PRNG_SCATTER_DISTANCE);
	float rphase = path_state_rng_1D_for_decision(kg, rng, state, PRNG_PHASE);
	int channel = (int)(rphase*3.0f);
	sd->randb_closure = rphase*3.0f - channel;
	bool has_scatter = false;

	for(int i = 0; i < max_steps; i++) {
		/* advance to new position */
		float new_t = min(ray->t, (i+1) * step_size);
		float dt = new_t - t;

		/* use random position inside this segment to sample shader */
		if(new_t == ray->t)
			random_jitter_offset = lcg_step_float_addrspace(&state->rng_congruential) * dt;

		float3 new_P = ray->P + ray->D * (t + random_jitter_offset);
		VolumeShaderCoefficients coeff;

		/* compute segment */
		if(volume_shader_sample(kg, sd, state, new_P, &coeff)) {
			int closure_flag = sd->runtime_flag;
			float3 new_tp;
			float3 transmittance;
			bool scatter = false;

			/* distance sampling */
#ifdef __VOLUME_SCATTER__
			if ((closure_flag & SD_RUNTIME_SCATTER) || (has_scatter && (closure_flag & SD_RUNTIME_ABSORPTION))) {
				has_scatter = true;

				float3 sigma_t = coeff.sigma_a + coeff.sigma_s;
				float3 sigma_s = coeff.sigma_s;

				/* compute transmittance over full step */
				transmittance = volume_color_transmittance(sigma_t, dt);

				/* decide if we will scatter or continue */
				float sample_transmittance = kernel_volume_channel_get(transmittance, channel);

				if(1.0f - xi >= sample_transmittance) {
					/* compute sampling distance */
					float sample_sigma_t = kernel_volume_channel_get(sigma_t, channel);
					float new_dt = -logf(1.0f - xi)/sample_sigma_t;
					new_t = t + new_dt;

					/* transmittance and pdf */
					float3 new_transmittance = volume_color_transmittance(sigma_t, new_dt);
					float3 pdf = sigma_t * new_transmittance;

					/* throughput */
					new_tp = tp * sigma_s * new_transmittance / average(pdf);
					scatter = true;
				}
				else {
					/* throughput */
					float pdf = average(transmittance);
					new_tp = tp * transmittance / pdf;

					/* remap xi so we can reuse it and keep thing stratified */
					xi = 1.0f - (1.0f - xi)/sample_transmittance;
				}
			}
			else 
#endif
				if (closure_flag & SD_RUNTIME_ABSORPTION) {
				/* absorption only, no sampling needed */
				float3 sigma_a = coeff.sigma_a;

				transmittance = volume_color_transmittance(sigma_a, dt);
				new_tp = tp * transmittance;
			}

			/* integrate emission attenuated by absorption */
			if (L && (closure_flag & SD_RUNTIME_EMISSION)) {
				float3 emission = kernel_volume_emission_integrate(&coeff, closure_flag, transmittance, dt);
				path_radiance_accum_emission(L, tp, emission, state->bounce);
			}

			/* modify throughput */
			if (closure_flag & (SD_RUNTIME_ABSORPTION | SD_RUNTIME_SCATTER)) {
				tp = new_tp;

				/* stop if nearly all light blocked */
				if(tp.x < tp_eps && tp.y < tp_eps && tp.z < tp_eps) {
					tp = make_float3(0.0f, 0.0f, 0.0f);
					break;
				}
			}

			/* prepare to scatter to new direction */
			if(scatter) {
				/* adjust throughput and move to new location */
				sd->P = ray->P + new_t*ray->D;
				*throughput = tp;

				return VOLUME_PATH_SCATTERED;
			}
			else {
				/* accumulate transmittance */
				accum_transmittance *= transmittance;
			}
		}

		/* stop if at the end of the volume */
		t = new_t;
		if(t == ray->t)
			break;
	}

	*throughput = tp;

	return VOLUME_PATH_ATTENUATED;
}

/* get the volume attenuation and emission over line segment defined by
 * ray, with the assumption that there are no surfaces blocking light
 * between the endpoints. distance sampling is used to decide if we will
 * scatter or not. */
ccl_device_noinline VolumeIntegrateResult kernel_volume_integrate(
    KernelGlobals *kg,
    ccl_addr_space PathState *state,
    ShaderData *sd,
    Ray *ray,
    PathRadiance *L,
    ccl_addr_space float3 *throughput,
    ccl_addr_space RNG *rng,
    bool heterogeneous)
{
	shader_setup_from_volume(kg, sd, ray);

	if(heterogeneous)
		return kernel_volume_integrate_heterogeneous_distance(kg, state, ray, sd, L, throughput, rng);
	else
		return kernel_volume_integrate_homogeneous(kg, state, ray, sd, L, throughput, rng, true);
}

#ifndef __SPLIT_KERNEL__
/* Decoupled Volume Sampling
 *
 * VolumeSegment is list of coefficients and transmittance stored at all steps
 * through a volume. This can then later be used for decoupled sampling as in:
 * "Importance Sampling Techniques for Path Tracing in Participating Media"
 *
 * On the GPU this is only supported (but currently not enabled)
 * for homogeneous volumes (1 step), due to
 * no support for malloc/free and too much stack usage with a fix size array. */

typedef struct VolumeStep {
	float3 sigma_s;				/* scatter coefficient */
	float3 sigma_t;				/* extinction coefficient */
	float3 accum_transmittance;	/* accumulated transmittance including this step */
	float3 cdf_distance;		/* cumulative density function for distance sampling */
	float t;					/* distance at end of this step */
	float shade_t;				/* jittered distance where shading was done in step */
	int closure_flag;			/* shader evaluation closure flags */
} VolumeStep;

typedef struct VolumeSegment {
	VolumeStep stack_step;      /* stack storage for homogeneous step, to avoid malloc */
	VolumeStep *steps;			/* recorded steps */
	int numsteps;				/* number of steps */
	int closure_flag;			/* accumulated closure flags from all steps */

	float3 accum_emission;		/* accumulated emission at end of segment */
	float3 accum_transmittance;	/* accumulated transmittance at end of segment */

	int sampling_method;		/* volume sampling method */
} VolumeSegment;

/* record volume steps to the end of the volume.
 *
 * it would be nice if we could only record up to the point that we need to scatter,
 * but the entire segment is needed to do always scattering, rather than probabilistically
 * hitting or missing the volume. if we don't know the transmittance at the end of the
 * volume we can't generate stratified distance samples up to that transmittance */
ccl_device void kernel_volume_decoupled_record(KernelGlobals *kg, PathState *state,
	Ray *ray, ShaderData *sd, VolumeSegment *segment, bool heterogeneous)
{
	const float tp_eps = 1e-6f; /* todo: this is likely not the right value */

	/* prepare for volume stepping */
	int max_steps;
	float step_size, random_jitter_offset;

	if(heterogeneous) {
		const int global_max_steps = kernel_data.integrator.volume_max_steps;
		step_size = kernel_data.integrator.volume_step_size;
		/* compute exact steps in advance for malloc */
		if(ray->t > global_max_steps*step_size) {
			max_steps = global_max_steps;
			step_size = ray->t / (float)max_steps;
		}
		else {
			max_steps = max((int)ceilf(ray->t/step_size), 1);
		}
#ifdef __KERNEL_CPU__
		/* NOTE: For the branched path tracing it's possible to have direct
		 * and indirect light integration both having volume segments allocated.
		 * We detect this using index in the pre-allocated memory. Currently we
		 * only support two segments allocated at a time, if more needed some
		 * modifications to the KernelGlobals will be needed.
		 *
		 * This gives us restrictions that decoupled record should only happen
		 * in the stack manner, meaning if there's subsequent call of decoupled
		 * record it'll need to free memory before it's caller frees memory.
		 */
		const int index = kg->decoupled_volume_steps_index;
		assert(index < sizeof(kg->decoupled_volume_steps) /
		               sizeof(*kg->decoupled_volume_steps));
		if(kg->decoupled_volume_steps[index] == NULL) {
			kg->decoupled_volume_steps[index] =
			        (VolumeStep*)malloc(sizeof(VolumeStep)*global_max_steps);
		}
		segment->steps = kg->decoupled_volume_steps[index];
		++kg->decoupled_volume_steps_index;
#else
		segment->steps = (VolumeStep*)malloc(sizeof(VolumeStep)*max_steps);
#endif
		random_jitter_offset = lcg_step_float(&state->rng_congruential) * step_size;
	}
	else {
		max_steps = 1;
		step_size = ray->t;
		random_jitter_offset = 0.0f;
		segment->steps = &segment->stack_step;
	}
	
	/* init accumulation variables */
	float3 accum_emission = make_float3(0.0f, 0.0f, 0.0f);
	float3 accum_transmittance = make_float3(1.0f, 1.0f, 1.0f);
	float3 cdf_distance = make_float3(0.0f, 0.0f, 0.0f);
	float t = 0.0f;

	segment->numsteps = 0;
	segment->closure_flag = 0;
	bool is_last_step_empty = false;

	VolumeStep *step = segment->steps;

	for(int i = 0; i < max_steps; i++, step++) {
		/* advance to new position */
		float new_t = min(ray->t, (i+1) * step_size);
		float dt = new_t - t;

		/* use random position inside this segment to sample shader */
		if(heterogeneous && new_t == ray->t)
			random_jitter_offset = lcg_step_float(&state->rng_congruential) * dt;

		float3 new_P = ray->P + ray->D * (t + random_jitter_offset);
		VolumeShaderCoefficients coeff;

		/* compute segment */
		if(volume_shader_sample(kg, sd, state, new_P, &coeff)) {
			int closure_flag = sd->runtime_flag;
			float3 sigma_t = coeff.sigma_a + coeff.sigma_s;

			/* compute accumulated transmittance */
			float3 transmittance = volume_color_transmittance(sigma_t, dt);

			/* compute emission attenuated by absorption */
			if (closure_flag & SD_RUNTIME_EMISSION) {
				float3 emission = kernel_volume_emission_integrate(&coeff, closure_flag, transmittance, dt);
				accum_emission += accum_transmittance * emission;
			}

			accum_transmittance *= transmittance;

			/* compute pdf for distance sampling */
			float3 pdf_distance = dt * accum_transmittance * coeff.sigma_s;
			cdf_distance = cdf_distance + pdf_distance;

			/* write step data */
			step->sigma_t = sigma_t;
			step->sigma_s = coeff.sigma_s;
			step->closure_flag = closure_flag;

			segment->closure_flag |= closure_flag;

			is_last_step_empty = false;
			segment->numsteps++;
		}
		else {
			if(is_last_step_empty) {
				/* consecutive empty step, merge */
				step--;
			}
			else {
				/* store empty step */
				step->sigma_t = make_float3(0.0f, 0.0f, 0.0f);
				step->sigma_s = make_float3(0.0f, 0.0f, 0.0f);
				step->closure_flag = 0;

				segment->numsteps++;
				is_last_step_empty = true;
			}
		}

		step->accum_transmittance = accum_transmittance;
		step->cdf_distance = cdf_distance;
		step->t = new_t;
		step->shade_t = t + random_jitter_offset;

		/* stop if at the end of the volume */
		t = new_t;
		if(t == ray->t)
			break;

		/* stop if nearly all light blocked */
		if(accum_transmittance.x < tp_eps && accum_transmittance.y < tp_eps && accum_transmittance.z < tp_eps)
			break;
	}

	/* store total emission and transmittance */
	segment->accum_emission = accum_emission;
	segment->accum_transmittance = accum_transmittance;

	/* normalize cumulative density function for distance sampling */
	VolumeStep *last_step = segment->steps + segment->numsteps - 1;

	if(!is_zero(last_step->cdf_distance)) {
		VolumeStep *step = &segment->steps[0];
		int numsteps = segment->numsteps;
		float3 inv_cdf_distance_sum = safe_invert_color(last_step->cdf_distance);

		for(int i = 0; i < numsteps; i++, step++)
			step->cdf_distance *= inv_cdf_distance_sum;
	}
}

ccl_device void kernel_volume_decoupled_free(KernelGlobals *kg, VolumeSegment *segment)
{
	if(segment->steps != &segment->stack_step) {
#ifdef __KERNEL_CPU__
		/* NOTE: We only allow free last allocated segment.
		 * No random order of alloc/free is supported.
		 */
		assert(kg->decoupled_volume_steps_index > 0);
		assert(segment->steps == kg->decoupled_volume_steps[kg->decoupled_volume_steps_index - 1]);
		--kg->decoupled_volume_steps_index;
#else
		free(segment->steps);
#endif
	}
}

/* scattering for homogeneous and heterogeneous volumes, using decoupled ray
 * marching.
 *
 * function is expected to return VOLUME_PATH_SCATTERED when probalistic_scatter is false */
ccl_device VolumeIntegrateResult kernel_volume_decoupled_scatter(
	KernelGlobals *kg, PathState *state, Ray *ray, ShaderData *sd,
	float3 *throughput, float rphase, float rscatter,
	const VolumeSegment *segment, const float3 *light_P, bool probalistic_scatter)
{
	kernel_assert(segment->closure_flag & SD_RUNTIME_SCATTER);

	/* pick random color channel, we use the Veach one-sample
	 * model with balance heuristic for the channels */
	int channel = (int)(rphase*3.0f);
	sd->randb_closure = rphase*3.0f - channel;
	float xi = rscatter;

	/* probabilistic scattering decision based on transmittance */
	if(probalistic_scatter) {
		float sample_transmittance = kernel_volume_channel_get(segment->accum_transmittance, channel);

		if(1.0f - xi >= sample_transmittance) {
			/* rescale random number so we can reuse it */
			xi = 1.0f - (1.0f - xi - sample_transmittance)/(1.0f - sample_transmittance);
		}
		else {
			*throughput /= sample_transmittance;
			return VOLUME_PATH_MISSED;
		}
	}

	VolumeStep *step;
	float3 transmittance;
	float pdf, sample_t;
	float mis_weight = 1.0f;
	bool distance_sample = true;
	bool use_mis = false;

	if(segment->sampling_method && light_P) {
		if(segment->sampling_method == SD_SHADER_VOLUME_MIS) {
			/* multiple importance sample: randomly pick between
			 * equiangular and distance sampling strategy */
			if(xi < 0.5f) {
				xi *= 2.0f;
			}
			else {
				xi = (xi - 0.5f)*2.0f;
				distance_sample = false;
			}

			use_mis = true;
		}
		else {
			/* only equiangular sampling */
			distance_sample = false;
		}
	}

	/* distance sampling */
	if(distance_sample) {
		/* find step in cdf */
		step = segment->steps;

		float prev_t = 0.0f;
		float3 step_pdf_distance = make_float3(1.0f, 1.0f, 1.0f);

		if(segment->numsteps > 1) {
			float prev_cdf = 0.0f;
			float step_cdf = 1.0f;
			float3 prev_cdf_distance = make_float3(0.0f, 0.0f, 0.0f);

			for(int i = 0; ; i++, step++) {
				/* todo: optimize using binary search */
				step_cdf = kernel_volume_channel_get(step->cdf_distance, channel);

				if(xi < step_cdf || i == segment->numsteps-1)
					break;

				prev_cdf = step_cdf;
				prev_t = step->t;
				prev_cdf_distance = step->cdf_distance;
			}

			/* remap xi so we can reuse it */
			xi = (xi - prev_cdf)/(step_cdf - prev_cdf);

			/* pdf for picking step */
			step_pdf_distance = step->cdf_distance - prev_cdf_distance;
		}

		/* determine range in which we will sample */
		float step_t = step->t - prev_t;

		/* sample distance and compute transmittance */
		float3 distance_pdf;
		sample_t = prev_t + kernel_volume_distance_sample(step_t, step->sigma_t, channel, xi, &transmittance, &distance_pdf);

		/* modify pdf for hit/miss decision */
		if(probalistic_scatter)
			distance_pdf *= make_float3(1.0f, 1.0f, 1.0f) - segment->accum_transmittance;

		pdf = average(distance_pdf * step_pdf_distance);

		/* multiple importance sampling */
		if(use_mis) {
			float equi_pdf = kernel_volume_equiangular_pdf(ray, *light_P, sample_t);
			mis_weight = 2.0f*power_heuristic(pdf, equi_pdf);
		}
	}
	/* equi-angular sampling */
	else {
		/* sample distance */
		sample_t = kernel_volume_equiangular_sample(ray, *light_P, xi, &pdf);

		/* find step in which sampled distance is located */
		step = segment->steps;

		float prev_t = 0.0f;
		float3 step_pdf_distance = make_float3(1.0f, 1.0f, 1.0f);

		if(segment->numsteps > 1) {
			float3 prev_cdf_distance = make_float3(0.0f, 0.0f, 0.0f);

			int numsteps = segment->numsteps;
			int high = numsteps - 1;
			int low = 0;
			int mid;

			while(low < high) {
				mid = (low + high) >> 1;

				if(sample_t < step[mid].t)
					high = mid;
				else if(sample_t >= step[mid + 1].t)
					low = mid + 1;
				else {
					/* found our interval in step[mid] .. step[mid+1] */
					prev_t = step[mid].t;
					prev_cdf_distance = step[mid].cdf_distance;
					step += mid+1;
					break;
				}
			}

			if(low >= numsteps - 1) {
				prev_t = step[numsteps - 1].t;
				prev_cdf_distance = step[numsteps-1].cdf_distance;
				step += numsteps - 1;
			}

			/* pdf for picking step with distance sampling */
			step_pdf_distance = step->cdf_distance - prev_cdf_distance;
		}

		/* determine range in which we will sample */
		float step_t = step->t - prev_t;
		float step_sample_t = sample_t - prev_t;

		/* compute transmittance */
		transmittance = volume_color_transmittance(step->sigma_t, step_sample_t);

		/* multiple importance sampling */
		if(use_mis) {
			float3 distance_pdf3 = kernel_volume_distance_pdf(step_t, step->sigma_t, step_sample_t);
			float distance_pdf = average(distance_pdf3 * step_pdf_distance);
			mis_weight = 2.0f*power_heuristic(pdf, distance_pdf);
		}
	}
<<<<<<< HEAD
	if(sample_t < 1e-6f) 
=======
	if(sample_t < 1e-6f || pdf == 0.0f) {
>>>>>>> d6a6417e
		return VOLUME_PATH_SCATTERED;

	/* compute transmittance up to this step */
	if(step != segment->steps)
		transmittance *= (step-1)->accum_transmittance;

	/* modify throughput */
	*throughput *= step->sigma_s * transmittance * (mis_weight / pdf);

	/* evaluate shader to create closures at shading point */
	if(segment->numsteps > 1) {
		sd->P = ray->P + step->shade_t*ray->D;

		VolumeShaderCoefficients coeff;
		volume_shader_sample(kg, sd, state, sd->P, &coeff);
	}

	/* move to new position */
	sd->P = ray->P + sample_t*ray->D;

	return VOLUME_PATH_SCATTERED;
}
#endif /* __SPLIT_KERNEL */

/* decide if we need to use decoupled or not */
ccl_device bool kernel_volume_use_decoupled(KernelGlobals *kg, bool heterogeneous, bool direct, int sampling_method)
{
	/* decoupled ray marching for heterogeneous volumes not supported on the GPU,
	 * which also means equiangular and multiple importance sampling is not
	 * support for that case */
#ifdef __KERNEL_GPU__
	if(heterogeneous)
		return false;
#endif

	/* equiangular and multiple importance sampling only implemented for decoupled */
	if(sampling_method != 0)
		return true;

	/* for all light sampling use decoupled, reusing shader evaluations is
	 * typically faster in that case */
	if(direct)
		return kernel_data.integrator.sample_all_lights_direct;
	else
		return kernel_data.integrator.sample_all_lights_indirect;
}

/* Volume Stack
 *
 * This is an array of object/shared ID's that the current segment of the path
 * is inside of. */

ccl_device void kernel_volume_stack_init(KernelGlobals *kg,
                                         ShaderData *stack_sd,
                                         ccl_addr_space const PathState *state,
                                         ccl_addr_space const Ray *ray,
                                         ccl_addr_space VolumeStack *stack)
{
	/* NULL ray happens in the baker, does it need proper initialization of
	 * camera in volume?
	 */
	if(!kernel_data.cam.is_inside_volume || ray == NULL) {
		/* Camera is guaranteed to be in the air, only take background volume
		 * into account in this case.
		 */
		if(kernel_data.background.volume_shader != SHADER_NONE) {
			stack[0].shader = kernel_data.background.volume_shader;
			stack[0].object = PRIM_NONE;
			stack[1].shader = SHADER_NONE;
		}
		else {
			stack[0].shader = SHADER_NONE;
		}
		return;
	}

	kernel_assert(state->flag & PATH_RAY_CAMERA);

	Ray volume_ray = *ray;
	volume_ray.t = FLT_MAX;

	const uint visibility = (state->flag & PATH_RAY_ALL_VISIBILITY);
	int stack_index = 0, enclosed_index = 0;

#ifdef __VOLUME_RECORD_ALL__
	Intersection hits[2*VOLUME_STACK_SIZE + 1];
	uint num_hits = scene_intersect_volume_all(kg,
	                                           &volume_ray,
	                                           hits,
	                                           2*VOLUME_STACK_SIZE,
	                                           visibility,
                                               0x00000000/*TODO:shadow_linking*/);
	if(num_hits > 0) {
		int enclosed_volumes[VOLUME_STACK_SIZE];
		Intersection *isect = hits;

		qsort(hits, num_hits, sizeof(Intersection), intersections_compare);

		for(uint hit = 0; hit < num_hits; ++hit, ++isect) {
			shader_setup_from_ray(kg, stack_sd, isect, &volume_ray);
			if(stack_sd->runtime_flag & SD_RUNTIME_BACKFACING) {
				bool need_add = true;
				for(int i = 0; i < enclosed_index && need_add; ++i) {
					/* If ray exited the volume and never entered to that volume
					 * it means that camera is inside such a volume.
					 */
					if(enclosed_volumes[i] == stack_sd->object) {
						need_add = false;
					}
				}
				for(int i = 0; i < stack_index && need_add; ++i) {
					/* Don't add intersections twice. */
					if(stack[i].object == stack_sd->object) {
						need_add = false;
						break;
					}
				}
				if(need_add) {
					stack[stack_index].object = stack_sd->object;
					stack[stack_index].shader = stack_sd->shader;
					++stack_index;
				}
			}
			else {
				/* If ray from camera enters the volume, this volume shouldn't
				 * be added to the stack on exit.
				 */
				enclosed_volumes[enclosed_index++] = stack_sd->object;
			}
		}
	}
#else
	int enclosed_volumes[VOLUME_STACK_SIZE];
	int step = 0;

	while(stack_index < VOLUME_STACK_SIZE - 1 &&
	      enclosed_index < VOLUME_STACK_SIZE - 1 &&
	      step < 2 * VOLUME_STACK_SIZE)
	{
		Intersection isect;
		if(!scene_intersect_volume(kg, &volume_ray, &isect, visibility, 0x00000000/*TODO:shadow_linking*/)) {
			break;
		}

		shader_setup_from_ray(kg, stack_sd, &isect, &volume_ray);
		if(stack_sd->runtime_flag & SD_RUNTIME_BACKFACING) {
			/* If ray exited the volume and never entered to that volume
			 * it means that camera is inside such a volume.
			 */
			bool need_add = true;
			for(int i = 0; i < enclosed_index && need_add; ++i) {
				/* If ray exited the volume and never entered to that volume
				 * it means that camera is inside such a volume.
				 */
				if(enclosed_volumes[i] == stack_sd->object) {
					need_add = false;
				}
			}
			for(int i = 0; i < stack_index && need_add; ++i) {
				/* Don't add intersections twice. */
				if(stack[i].object == stack_sd->object) {
					need_add = false;
					break;
				}
			}
			if(need_add) {
				stack[stack_index].object = stack_sd->object;
				stack[stack_index].shader = stack_sd->shader;
				++stack_index;
			}
		}
		else {
			/* If ray from camera enters the volume, this volume shouldn't
			 * be added to the stack on exit.
			 */
			enclosed_volumes[enclosed_index++] = stack_sd->object;
		}

		/* Move ray forward. */
		volume_ray.P = ray_offset(stack_sd->P, -stack_sd->Ng);
		++step;
	}
#endif
	/* stack_index of 0 means quick checks outside of the kernel gave false
	 * positive, nothing to worry about, just we've wasted quite a few of
	 * ticks just to come into conclusion that camera is in the air.
	 *
	 * In this case we're doing the same above -- check whether background has
	 * volume.
	 */
	if(stack_index == 0 && kernel_data.background.volume_shader == SHADER_NONE) {
		stack[0].shader = kernel_data.background.volume_shader;
		stack[0].object = PRIM_NONE;
		stack[1].shader = SHADER_NONE;
	}
	else {
		stack[stack_index].shader = SHADER_NONE;
	}
}

ccl_device void kernel_volume_stack_enter_exit(KernelGlobals *kg, ShaderData *sd, ccl_addr_space VolumeStack *stack)
{
	/* todo: we should have some way for objects to indicate if they want the
	 * world shader to work inside them. excluding it by default is problematic
	 * because non-volume objects can't be assumed to be closed manifolds */

	if(!(sd->shader_flag & SD_SHADER_HAS_VOLUME))
		return;
	
	if(sd->runtime_flag & SD_RUNTIME_BACKFACING) {
		/* exit volume object: remove from stack */
		for(int i = 0; stack[i].shader != SHADER_NONE; i++) {
			if(stack[i].object == sd->object) {
				/* shift back next stack entries */
				do {
					stack[i] = stack[i+1];
					i++;
				}
				while(stack[i].shader != SHADER_NONE);

				return;
			}
		}
	}
	else {
		/* enter volume object: add to stack */
		int i;

		for(i = 0; stack[i].shader != SHADER_NONE; i++) {
			/* already in the stack? then we have nothing to do */
			if(stack[i].object == sd->object)
				return;
		}

		/* if we exceed the stack limit, ignore */
		if(i >= VOLUME_STACK_SIZE-1)
			return;

		/* add to the end of the stack */
		stack[i].shader = sd->shader;
		stack[i].object = sd->object;
		stack[i+1].shader = SHADER_NONE;
	}
}

#ifdef __SUBSURFACE__
ccl_device void kernel_volume_stack_update_for_subsurface(KernelGlobals *kg,
                                                          ShaderData *stack_sd,
                                                          Ray *ray,
                                                          ccl_addr_space VolumeStack *stack)
{
	kernel_assert(kernel_data.integrator.use_volumes);

	Ray volume_ray = *ray;

#  ifdef __VOLUME_RECORD_ALL__
	Intersection hits[2*VOLUME_STACK_SIZE + 1];
	uint num_hits = scene_intersect_volume_all(kg,
	                                           &volume_ray,
	                                           hits,
	                                           2*VOLUME_STACK_SIZE,
	                                           PATH_RAY_ALL_VISIBILITY,
                                               0x00000000/*TODO:shadow_linking*/);
	if(num_hits > 0) {
		Intersection *isect = hits;

		qsort(hits, num_hits, sizeof(Intersection), intersections_compare);

		for(uint hit = 0; hit < num_hits; ++hit, ++isect) {
			shader_setup_from_ray(kg, stack_sd, isect, &volume_ray);
			kernel_volume_stack_enter_exit(kg, stack_sd, stack);
		}
	}
#  else
	Intersection isect;
	int step = 0;
	float3 Pend = ray->P + ray->D*ray->t;
	while(step < 2 * VOLUME_STACK_SIZE &&
	      scene_intersect_volume(kg,
	                             &volume_ray,
	                             &isect,
	                             PATH_RAY_ALL_VISIBILITY,
                                 0x00000000/*TODO:shadow_linking*/))
	{
		shader_setup_from_ray(kg, stack_sd, &isect, &volume_ray);
		kernel_volume_stack_enter_exit(kg, stack_sd, stack);

		/* Move ray forward. */
		volume_ray.P = ray_offset(stack_sd->P, -stack_sd->Ng);
		if(volume_ray.t != FLT_MAX) {
			volume_ray.D = normalize_len(Pend - volume_ray.P, &volume_ray.t);
		}
		++step;
	}
#  endif
}
#endif

/* Clean stack after the last bounce.
 *
 * It is expected that all volumes are closed manifolds, so at the time when ray
 * hits nothing (for example, it is a last bounce which goes to environment) the
 * only expected volume in the stack is the world's one. All the rest volume
 * entries should have been exited already.
 *
 * This isn't always true because of ray intersection precision issues, which
 * could lead us to an infinite non-world volume in the stack, causing render
 * artifacts.
 *
 * Use this function after the last bounce to get rid of all volumes apart from
 * the world's one after the last bounce to avoid render artifacts.
 */
ccl_device_inline void kernel_volume_clean_stack(KernelGlobals *kg,
                                                 ccl_addr_space VolumeStack *volume_stack)
{
	if(kernel_data.background.volume_shader != SHADER_NONE) {
		/* Keep the world's volume in stack. */
		volume_stack[1].shader = SHADER_NONE;
	}
	else {
		volume_stack[0].shader = SHADER_NONE;
	}
}

CCL_NAMESPACE_END<|MERGE_RESOLUTION|>--- conflicted
+++ resolved
@@ -998,16 +998,14 @@
 			mis_weight = 2.0f*power_heuristic(pdf, distance_pdf);
 		}
 	}
-<<<<<<< HEAD
-	if(sample_t < 1e-6f) 
-=======
-	if(sample_t < 1e-6f || pdf == 0.0f) {
->>>>>>> d6a6417e
+	if (sample_t < 1e-6f) {
 		return VOLUME_PATH_SCATTERED;
+	}
 
 	/* compute transmittance up to this step */
-	if(step != segment->steps)
-		transmittance *= (step-1)->accum_transmittance;
+	if (step != segment->steps) {
+		transmittance *= (step - 1)->accum_transmittance;
+	}
 
 	/* modify throughput */
 	*throughput *= step->sigma_s * transmittance * (mis_weight / pdf);

--- conflicted
+++ resolved
@@ -49,7 +49,7 @@
 #include "util/util_system.h"
 #include "util/util_thread.h"
 
-#include "coverage.h"
+#include "render/coverage.h"
 
 CCL_NAMESPACE_BEGIN
 
@@ -397,16 +397,12 @@
 			path_trace_kernel = kernel_cpu_path_trace;
 		}
 
-<<<<<<< HEAD
-
 		/* cryptomatte data. This needs a better place than here. */
 		vector<map<float, float> >coverage_object;
 		vector<map<float, float> >coverage_material;
 
 		kg.coverage_object = kg.coverage_material = NULL;
 
-=======
->>>>>>> 1d856db3
 		while(task.acquire_tile(this, tile)) {
 			if(kg.__data.film.use_cryptomatte & CRYPT_ACCURATE) {
 				if(kg.__data.film.use_cryptomatte & CRYPT_OBJECT) {

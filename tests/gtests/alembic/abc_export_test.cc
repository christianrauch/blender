--- conflicted
+++ resolved
@@ -43,11 +43,8 @@
 	ExportSettings settings;
 	Scene scene;
 	TestableAbcExporter *exporter;
-<<<<<<< HEAD
 	EvaluationContext eval_ctx;
-=======
 	Main *bmain;
->>>>>>> 8a372880
 
 	virtual void SetUp()
 	{

/*
 * ***** BEGIN GPL LICENSE BLOCK *****
 *
 * This program is free software; you can redistribute it and/or
 * modify it under the terms of the GNU General Public License
 * as published by the Free Software Foundation; either version 2
 * of the License, or (at your option) any later version.
 *
 * This program is distributed in the hope that it will be useful,
 * but WITHOUT ANY WARRANTY; without even the implied warranty of
 * MERCHANTABILITY or FITNESS FOR A PARTICULAR PURPOSE.  See the
 * GNU General Public License for more details.
 *
 * You should have received a copy of the GNU General Public License
 * along with this program; if not, write to the Free Software Foundation,
 * Inc., 51 Franklin Street, Fifth Floor, Boston, MA 02110-1301, USA.
 *
 * Contributor(s): Campbell Barton
 *
 * ***** END GPL LICENSE BLOCK *****
 */

/** \file blender/python/intern/bpy_rna_anim.c
 *  \ingroup pythonintern
 *
 * This file defines the animation related methods used in bpy_rna.c
 */

#include <Python.h>
#include <float.h> /* FLT_MAX */

#include "MEM_guardedalloc.h"

#include "BLI_utildefines.h"
#include "BLI_string.h"

#include "DNA_scene_types.h"
#include "DNA_anim_types.h"

#include "ED_keyframing.h"
#include "ED_keyframes_edit.h"

#include "BKE_animsys.h"
#include "BKE_context.h"
#include "BKE_fcurve.h"
#include "BKE_global.h"
#include "BKE_idcode.h"
#include "BKE_report.h"

#include "RNA_access.h"
#include "RNA_enum_types.h"

#include "WM_api.h"
#include "WM_types.h"

#include "bpy_rna.h"
#include "bpy_capi_utils.h"
#include "bpy_rna_anim.h"

#include "../generic/python_utildefines.h"

/* for keyframes and drivers */
static int pyrna_struct_anim_args_parse(
        PointerRNA *ptr, const char *error_prefix, const char *path,
        const char **path_full, int *index)
{
	const bool is_idbase = RNA_struct_is_ID(ptr->type);
	PropertyRNA *prop;
	PointerRNA r_ptr;

	if (ptr->data == NULL) {
		PyErr_Format(PyExc_TypeError,
		             "%.200s this struct has no data, can't be animated",
		             error_prefix);
		return -1;
	}

	/* full paths can only be given from ID base */
	if (is_idbase) {
		int r_index = -1;
		if (RNA_path_resolve_property_full(ptr, path, &r_ptr, &prop, &r_index) == false) {
			prop = NULL;
		}
		else if (r_index != -1) {
			PyErr_Format(PyExc_ValueError,
			             "%.200s path includes index, must be a separate argument",
			             error_prefix, path);
			return -1;
		}
		else if (ptr->id.data != r_ptr.id.data) {
			PyErr_Format(PyExc_ValueError,
			             "%.200s path spans ID blocks",
			             error_prefix, path);
			return -1;
		}
	}
	else {
		prop = RNA_struct_find_property(ptr, path);
		r_ptr = *ptr;
	}

	if (prop == NULL) {
		PyErr_Format(PyExc_TypeError,
		             "%.200s property \"%s\" not found",
		             error_prefix, path);
		return -1;
	}

	if (!RNA_property_animateable(&r_ptr, prop)) {
		PyErr_Format(PyExc_TypeError,
		             "%.200s property \"%s\" not animatable",
		             error_prefix, path);
		return -1;
	}

	if (RNA_property_array_check(prop) == 0) {
		if ((*index) == -1) {
			*index = 0;
		}
		else {
			PyErr_Format(PyExc_TypeError,
			             "%.200s index %d was given while property \"%s\" is not an array",
			             error_prefix, *index, path);
			return -1;
		}
	}
	else {
		int array_len = RNA_property_array_length(&r_ptr, prop);
		if ((*index) < -1 || (*index) >= array_len) {
			PyErr_Format(PyExc_TypeError,
			             "%.200s index out of range \"%s\", given %d, array length is %d",
			             error_prefix, path, *index, array_len);
			return -1;
		}
	}

	if (is_idbase) {
		*path_full = BLI_strdup(path);
	}
	else {
		*path_full = RNA_path_from_ID_to_property(&r_ptr, prop);

		if (*path_full == NULL) {
			PyErr_Format(PyExc_TypeError,
			             "%.200s could not make path to \"%s\"",
			             error_prefix, path);
			return -1;
		}
	}

	return 0;
}

/* internal use for insert and delete */
static int pyrna_struct_keyframe_parse(
        PointerRNA *ptr, PyObject *args, PyObject *kw, const char *parse_str, const char *error_prefix,
        const char **path_full, int *index, float *cfra, const char **group_name, int *options)     /* return values */
{
	static const char *kwlist[] = {"data_path", "index", "frame", "group", "options", NULL};
	PyObject *pyoptions = NULL;
	const char *path;

	/* note, parse_str MUST start with 's|ifsO!' */
	if (!PyArg_ParseTupleAndKeywords(args, kw, parse_str, (char **)kwlist, &path, index, cfra, group_name,
	                                 &PySet_Type, &pyoptions))
	{
		return -1;
	}

	if (pyrna_struct_anim_args_parse(ptr, error_prefix, path, path_full, index) == -1)
		return -1;

	if (*cfra == FLT_MAX)
		*cfra = CTX_data_scene(BPy_GetContext())->r.cfra;

	/* flag may be null (no option currently for remove keyframes e.g.). */
	if (options) {
		if (pyoptions && (pyrna_set_to_enum_bitfield(rna_enum_keying_flag_items, pyoptions, options, error_prefix) == -1)) {
			return -1;
		}

		*options |= INSERTKEY_NO_USERPREF;
	}

	return 0; /* success */
}

char pyrna_struct_keyframe_insert_doc[] =
".. method:: keyframe_insert(data_path, index=-1, frame=bpy.context.scene.frame_current, group=\"\")\n"
"\n"
"   Insert a keyframe on the property given, adding fcurves and animation data when necessary.\n"
"\n"
"   :arg data_path: path to the property to key, analogous to the fcurve's data path.\n"
"   :type data_path: string\n"
"   :arg index: array index of the property to key.\n"
"      Defaults to -1 which will key all indices or a single channel if the property is not an array.\n"
"   :type index: int\n"
"   :arg frame: The frame on which the keyframe is inserted, defaulting to the current frame.\n"
"   :type frame: float\n"
"   :arg group: The name of the group the F-Curve should be added to if it doesn't exist yet.\n"
"   :type group: str\n"
"   :arg options: Optional flags:\n"
"\n"
"      - ``INSERTKEY_NEEDED`` Only insert keyframes where they're needed in the relevant F-Curves.\n"
"      - ``INSERTKEY_VISUAL`` Insert keyframes based on 'visual transforms'.\n"
"      - ``INSERTKEY_XYZ_TO_RGB`` Color for newly added transformation F-Curves (Location, Rotation, Scale)\n"
"         and also Color is based on the transform axis.\n"
"   :type flag: set\n"
"   :return: Success of keyframe insertion.\n"
"   :rtype: boolean\n"
;
PyObject *pyrna_struct_keyframe_insert(BPy_StructRNA *self, PyObject *args, PyObject *kw)
{
	/* args, pyrna_struct_keyframe_parse handles these */
	const char *path_full = NULL;
	int index = -1;
	float cfra = FLT_MAX;
	const char *group_name = NULL;
	char keytype = BEZT_KEYTYPE_KEYFRAME; /* XXX: Expose this as a one-off option... */
	int options = 0;

	PYRNA_STRUCT_CHECK_OBJ(self);

	if (pyrna_struct_keyframe_parse(&self->ptr, args, kw,
	                                "s|ifsO!:bpy_struct.keyframe_insert()", "bpy_struct.keyframe_insert()",
	                                &path_full, &index, &cfra, &group_name, &options) == -1)
	{
		return NULL;
	}
	else if (self->ptr.type == &RNA_NlaStrip) {
		/* Handle special properties for NLA Strips, whose F-Curves are stored on the
		 * strips themselves. These are stored separately or else the properties will
		 * not have any effect.
		 */
		struct Depsgraph *depsgraph = CTX_data_depsgraph(BPy_GetContext());
		ReportList reports;
		short result = 0;

		PointerRNA ptr = self->ptr;
		PropertyRNA *prop = NULL;
		const char *prop_name;

		BKE_reports_init(&reports, RPT_STORE);

		/* Retrieve the property identifier from the full path, since we can't get it any other way */
		prop_name = strrchr(path_full, '.');
		if ((prop_name >= path_full) &&
		    (prop_name + 1 < path_full + strlen(path_full)))
		{
			prop = RNA_struct_find_property(&ptr, prop_name + 1);
		}

		if (prop) {
			NlaStrip *strip = (NlaStrip *)ptr.data;
			FCurve *fcu = list_find_fcurve(&strip->fcurves, RNA_property_identifier(prop), index);

			result = insert_keyframe_direct(depsgraph, &reports, ptr, prop, fcu, cfra, keytype, options);
		}
		else {
			BKE_reportf(&reports, RPT_ERROR, "Could not resolve path (%s)", path_full);
		}
		MEM_freeN((void *)path_full);

		if (BPy_reports_to_error(&reports, PyExc_RuntimeError, true) == -1)
			return NULL;

		return PyBool_FromLong(result);
	}
	else {
		struct Depsgraph *depsgraph = CTX_data_depsgraph(BPy_GetContext());
		ReportList reports;
		short result;

		BKE_reports_init(&reports, RPT_STORE);

<<<<<<< HEAD
		result = insert_keyframe(depsgraph, &reports, (ID *)self->ptr.id.data, NULL, group_name, path_full, index, cfra, keytype, options);
=======
		result = insert_keyframe(G.main, &reports, (ID *)self->ptr.id.data, NULL, group_name, path_full, index, cfra, keytype, options);
>>>>>>> b3a7a75a
		MEM_freeN((void *)path_full);

		if (BPy_reports_to_error(&reports, PyExc_RuntimeError, true) == -1)
			return NULL;

		return PyBool_FromLong(result);
	}
}

char pyrna_struct_keyframe_delete_doc[] =
".. method:: keyframe_delete(data_path, index=-1, frame=bpy.context.scene.frame_current, group=\"\")\n"
"\n"
"   Remove a keyframe from this properties fcurve.\n"
"\n"
"   :arg data_path: path to the property to remove a key, analogous to the fcurve's data path.\n"
"   :type data_path: string\n"
"   :arg index: array index of the property to remove a key. Defaults to -1 removing all indices or a single channel if the property is not an array.\n"
"   :type index: int\n"
"   :arg frame: The frame on which the keyframe is deleted, defaulting to the current frame.\n"
"   :type frame: float\n"
"   :arg group: The name of the group the F-Curve should be added to if it doesn't exist yet.\n"
"   :type group: str\n"
"   :return: Success of keyframe deleation.\n"
"   :rtype: boolean\n"
;
PyObject *pyrna_struct_keyframe_delete(BPy_StructRNA *self, PyObject *args, PyObject *kw)
{
	/* args, pyrna_struct_keyframe_parse handles these */
	const char *path_full = NULL;
	int index = -1;
	float cfra = FLT_MAX;
	const char *group_name = NULL;

	PYRNA_STRUCT_CHECK_OBJ(self);

	if (pyrna_struct_keyframe_parse(&self->ptr, args, kw,
	                                "s|ifsO!:bpy_struct.keyframe_delete()",
	                                "bpy_struct.keyframe_insert()",
	                                &path_full, &index, &cfra, &group_name, NULL) == -1)
	{
		return NULL;
	}
	else if (self->ptr.type == &RNA_NlaStrip) {
		/* Handle special properties for NLA Strips, whose F-Curves are stored on the
		 * strips themselves. These are stored separately or else the properties will
		 * not have any effect.
		 */
		ReportList reports;
		short result = 0;

		PointerRNA ptr = self->ptr;
		PropertyRNA *prop = NULL;
		const char *prop_name;

		BKE_reports_init(&reports, RPT_STORE);

		/* Retrieve the property identifier from the full path, since we can't get it any other way */
		prop_name = strrchr(path_full, '.');
		if ((prop_name >= path_full) &&
		    (prop_name + 1 < path_full + strlen(path_full)))
		{
			prop = RNA_struct_find_property(&ptr, prop_name + 1);
		}

		if (prop) {
			ID *id = ptr.id.data;
			NlaStrip *strip = (NlaStrip *)ptr.data;
			FCurve *fcu = list_find_fcurve(&strip->fcurves, RNA_property_identifier(prop), index);

			BLI_assert(fcu != NULL); /* NOTE: This should be true, or else we wouldn't be able to get here */

			if (BKE_fcurve_is_protected(fcu)) {
				BKE_reportf(&reports, RPT_WARNING,
				            "Not deleting keyframe for locked F-Curve for NLA Strip influence on %s - %s '%s'",
				            strip->name, BKE_idcode_to_name(GS(id->name)), id->name + 2);
			}
			else {
				/* remove the keyframe directly
				 * NOTE: cannot use delete_keyframe_fcurve(), as that will free the curve,
				 *       and delete_keyframe() expects the FCurve to be part of an action
				 */
				bool found = false;
				int i;

				/* try to find index of beztriple to get rid of */
				i = binarysearch_bezt_index(fcu->bezt, cfra, fcu->totvert, &found);
				if (found) {
					/* delete the key at the index (will sanity check + do recalc afterwards) */
					delete_fcurve_key(fcu, i, 1);
					result = true;
				}
			}
		}
		else {
			BKE_reportf(&reports, RPT_ERROR, "Could not resolve path (%s)", path_full);
		}
		MEM_freeN((void *)path_full);

		if (BPy_reports_to_error(&reports, PyExc_RuntimeError, true) == -1)
			return NULL;

		return PyBool_FromLong(result);
	}
	else {
		short result;
		ReportList reports;

		BKE_reports_init(&reports, RPT_STORE);

		result = delete_keyframe(&reports, (ID *)self->ptr.id.data, NULL, group_name, path_full, index, cfra, 0);
		MEM_freeN((void *)path_full);

		if (BPy_reports_to_error(&reports, PyExc_RuntimeError, true) == -1)
			return NULL;

		return PyBool_FromLong(result);
	}

}

char pyrna_struct_driver_add_doc[] =
".. method:: driver_add(path, index=-1)\n"
"\n"
"   Adds driver(s) to the given property\n"
"\n"
"   :arg path: path to the property to drive, analogous to the fcurve's data path.\n"
"   :type path: string\n"
"   :arg index: array index of the property drive. Defaults to -1 for all indices or a single channel if the property is not an array.\n"
"   :type index: int\n"
"   :return: The driver(s) added.\n"
"   :rtype: :class:`bpy.types.FCurve` or list if index is -1 with an array property.\n"
;
PyObject *pyrna_struct_driver_add(BPy_StructRNA *self, PyObject *args)
{
	const char *path, *path_full;
	int index = -1;

	PYRNA_STRUCT_CHECK_OBJ(self);

	if (!PyArg_ParseTuple(args, "s|i:driver_add", &path, &index))
		return NULL;

	if (pyrna_struct_anim_args_parse(&self->ptr, "bpy_struct.driver_add():", path, &path_full, &index) == -1) {
		return NULL;
	}
	else {
		PyObject *ret = NULL;
		ReportList reports;
		int result;

		BKE_reports_init(&reports, RPT_STORE);

		result = ANIM_add_driver(&reports, (ID *)self->ptr.id.data, path_full, index,
		                         CREATEDRIVER_WITH_FMODIFIER, DRIVER_TYPE_PYTHON);

		if (BPy_reports_to_error(&reports, PyExc_RuntimeError, true) == -1)
			return NULL;

		if (result) {
			ID *id = self->ptr.id.data;
			AnimData *adt = BKE_animdata_from_id(id);
			FCurve *fcu;

			PointerRNA tptr;

			if (index == -1) { /* all, use a list */
				int i = 0;
				ret = PyList_New(0);
				while ((fcu = list_find_fcurve(&adt->drivers, path_full, i++))) {
					RNA_pointer_create(id, &RNA_FCurve, fcu, &tptr);
					PyList_APPEND(ret, pyrna_struct_CreatePyObject(&tptr));
				}
			}
			else {
				fcu = list_find_fcurve(&adt->drivers, path_full, index);
				RNA_pointer_create(id, &RNA_FCurve, fcu, &tptr);
				ret = pyrna_struct_CreatePyObject(&tptr);
			}

			WM_event_add_notifier(BPy_GetContext(), NC_ANIMATION | ND_FCURVES_ORDER, NULL);
		}
		else {
			/* XXX, should be handled by reports, */
			PyErr_SetString(PyExc_TypeError, "bpy_struct.driver_add(): failed because of an internal error");
			return NULL;
		}

		MEM_freeN((void *)path_full);

		return ret;
	}
}


char pyrna_struct_driver_remove_doc[] =
".. method:: driver_remove(path, index=-1)\n"
"\n"
"   Remove driver(s) from the given property\n"
"\n"
"   :arg path: path to the property to drive, analogous to the fcurve's data path.\n"
"   :type path: string\n"
"   :arg index: array index of the property drive. Defaults to -1 for all indices or a single channel if the property is not an array.\n"
"   :type index: int\n"
"   :return: Success of driver removal.\n"
"   :rtype: boolean\n"
;
PyObject *pyrna_struct_driver_remove(BPy_StructRNA *self, PyObject *args)
{
	const char *path, *path_full;
	int index = -1;

	PYRNA_STRUCT_CHECK_OBJ(self);

	if (!PyArg_ParseTuple(args, "s|i:driver_remove", &path, &index))
		return NULL;

	if (pyrna_struct_anim_args_parse(&self->ptr, "bpy_struct.driver_remove():", path, &path_full, &index) == -1) {
		return NULL;
	}
	else {
		short result;
		ReportList reports;

		BKE_reports_init(&reports, RPT_STORE);

		result = ANIM_remove_driver(&reports, (ID *)self->ptr.id.data, path_full, index, 0);

		MEM_freeN((void *)path_full);

		if (BPy_reports_to_error(&reports, PyExc_RuntimeError, true) == -1)
			return NULL;

		WM_event_add_notifier(BPy_GetContext(), NC_ANIMATION | ND_FCURVES_ORDER, NULL);

		return PyBool_FromLong(result);
	}
}<|MERGE_RESOLUTION|>--- conflicted
+++ resolved
@@ -273,11 +273,7 @@
 
 		BKE_reports_init(&reports, RPT_STORE);
 
-<<<<<<< HEAD
-		result = insert_keyframe(depsgraph, &reports, (ID *)self->ptr.id.data, NULL, group_name, path_full, index, cfra, keytype, options);
-=======
-		result = insert_keyframe(G.main, &reports, (ID *)self->ptr.id.data, NULL, group_name, path_full, index, cfra, keytype, options);
->>>>>>> b3a7a75a
+		result = insert_keyframe(G.main, depsgraph, &reports, (ID *)self->ptr.id.data, NULL, group_name, path_full, index, cfra, keytype, options);
 		MEM_freeN((void *)path_full);
 
 		if (BPy_reports_to_error(&reports, PyExc_RuntimeError, true) == -1)

<<<<<<< HEAD
/**
=======

/*
>>>>>>> fa63c297
 * $Id$
 *
 * ***** BEGIN GPL LICENSE BLOCK *****
 *
 * This program is free software; you can redistribute it and/or
 * modify it under the terms of the GNU General Public License
 * as published by the Free Software Foundation; either version 2
 * of the License, or (at your option) any later version.
 *
 * This program is distributed in the hope that it will be useful,
 * but WITHOUT ANY WARRANTY; without even the implied warranty of
 * MERCHANTABILITY or FITNESS FOR A PARTICULAR PURPOSE.  See the
 * GNU General Public License for more details.
 *
 * You should have received a copy of the GNU General Public License
 * along with this program; if not, write to the Free Software Foundation,
 * Inc., 51 Franklin Street, Fifth Floor, Boston, MA 02110-1301, USA.
 *
 * Contributor(s): Campbell Barton
 *
 * ***** END GPL LICENSE BLOCK *****
 */

/** \file blender/python/intern/bpy_operator_wrap.c
 *  \ingroup pythonintern
 */


#include <Python.h>

#include "bpy_operator_wrap.h"
#include "WM_api.h"
#include "WM_types.h"

#include "BLI_utildefines.h"

#include "RNA_access.h"
#include "RNA_define.h"

#include "bpy_rna.h"

static void operator_properties_init(wmOperatorType *ot)
{
	PyObject *py_class= ot->ext.data;
	RNA_struct_blender_type_set(ot->ext.srna, ot);

	/* only call this so pyrna_deferred_register_class gives a useful error
	 * WM_operatortype_append_ptr will call RNA_def_struct_identifier
	 * later */
	RNA_def_struct_identifier(ot->srna, ot->idname);

	if(pyrna_deferred_register_class(ot->srna, py_class) != 0) {
		PyErr_Print(); /* failed to register operator props */
		PyErr_Clear();
	}
}

void operator_wrapper(wmOperatorType *ot, void *userdata)
{
	/* take care not to overwrite anything set in
	 * WM_operatortype_append_ptr before opfunc() is called */
	StructRNA *srna= ot->srna;
	*ot= *((wmOperatorType *)userdata);
	ot->srna= srna; /* restore */

	operator_properties_init(ot);

	{	/* XXX - not nice, set the first enum as searchable, should have a way for python to set */
		PointerRNA ptr;
		PropertyRNA *prop;

		RNA_pointer_create(NULL, ot->srna, NULL, &ptr);
		prop= RNA_struct_find_property(&ptr, "type");
		if(prop)
			ot->prop= prop;
	}
}

void macro_wrapper(wmOperatorType *ot, void *userdata)
{
	wmOperatorType *data= (wmOperatorType *)userdata;

	/* only copy a couple of things, the rest is set by the macro registration */
	ot->name= data->name;
	ot->idname= data->idname;
	ot->description= data->description;
	ot->flag |= data->flag; /* append flags to the one set by registration */
	ot->pyop_poll= data->pyop_poll;
	ot->ui= data->ui;
	ot->ext= data->ext;

	operator_properties_init(ot);
}

PyObject *PYOP_wrap_macro_define(PyObject *UNUSED(self), PyObject *args)
{
	wmOperatorType *ot;
	wmOperatorTypeMacro *otmacro;
	PyObject *macro;
	PointerRNA ptr_otmacro;
	StructRNA *srna;

	char *opname;
	const char *macroname;

	if (!PyArg_ParseTuple(args, "Os:_bpy.ops.macro_define", &macro, &opname))
		return NULL;

	if (WM_operatortype_find(opname, TRUE) == NULL) {
		PyErr_Format(PyExc_ValueError, "Macro Define: '%s' is not a valid operator id", opname);
		return NULL;
	}

	/* identifiers */
	srna= srna_from_self(macro, "Macro Define:");
	macroname= RNA_struct_identifier(srna);

	ot= WM_operatortype_find(macroname, TRUE);

	if (!ot) {
		PyErr_Format(PyExc_ValueError, "Macro Define: '%s' is not a valid macro or hasn't been registered yet", macroname);
		return NULL;
	}

	otmacro= WM_operatortype_macro_define(ot, opname);

	RNA_pointer_create(NULL, &RNA_OperatorTypeMacro, otmacro, &ptr_otmacro);

	return pyrna_struct_CreatePyObject(&ptr_otmacro);
}
<|MERGE_RESOLUTION|>--- conflicted
+++ resolved
@@ -1,9 +1,4 @@
-<<<<<<< HEAD
-/**
-=======
-
 /*
->>>>>>> fa63c297
  * $Id$
  *
  * ***** BEGIN GPL LICENSE BLOCK *****

/*
 * ***** BEGIN GPL LICENSE BLOCK *****
 *
 * This program is free software; you can redistribute it and/or
 * modify it under the terms of the GNU General Public License
 * as published by the Free Software Foundation; either version 2
 * of the License, or (at your option) any later version.
 *
 * This program is distributed in the hope that it will be useful,
 * but WITHOUT ANY WARRANTY; without even the implied warranty of
 * MERCHANTABILITY or FITNESS FOR A PARTICULAR PURPOSE.  See the
 * GNU General Public License for more details.
 *
 * You should have received a copy of the GNU General Public License
 * along with this program; if not, write to the Free Software Foundation,
 * Inc., 51 Franklin Street, Fifth Floor, Boston, MA 02110-1301, USA.
 *
 * The Original Code is Copyright (C) 2001-2002 by NaN Holding BV.
 * All rights reserved.
 *
 * The Original Code is: all of this file.
 *
 * Contributor(s): none yet.
 *
 * ***** END GPL LICENSE BLOCK *****
 */

/** \file blender/editors/interface/interface_intern.h
 *  \ingroup edinterface
 */


#ifndef __INTERFACE_INTERN_H__
#define __INTERFACE_INTERN_H__

#include "BLI_compiler_attrs.h"
#include "UI_resources.h"
#include "RNA_types.h"
#include "DNA_listBase.h"

struct ARegion;
struct bContext;
struct uiHandleButtonData;
struct wmEvent;
struct wmKeyConfig;
struct wmOperatorType;
struct wmTimer;
struct uiStyle;
struct uiWidgetColors;
struct uiLayout;
struct bContextStore;
struct Scene;
struct ID;
struct ImBuf;

/* ****************** general defines ************** */

#define RNA_NO_INDEX    -1
#define RNA_ENUM_VALUE  -2

/* visual types for drawing */
/* for time being separated from functional types */
typedef enum {
	/* default */
	UI_WTYPE_REGULAR,

	/* standard set */
	UI_WTYPE_LABEL,
	UI_WTYPE_TOGGLE,
	UI_WTYPE_CHECKBOX,
	UI_WTYPE_RADIO,
	UI_WTYPE_NUMBER,
	UI_WTYPE_SLIDER,
	UI_WTYPE_EXEC,
	UI_WTYPE_TOOLBAR_ITEM,
	UI_WTYPE_TAB,
	UI_WTYPE_TOOLTIP,

	/* strings */
	UI_WTYPE_NAME,
	UI_WTYPE_NAME_LINK,
	UI_WTYPE_POINTER_LINK,
	UI_WTYPE_FILENAME,

	/* menus */
	UI_WTYPE_MENU_RADIO,
	UI_WTYPE_MENU_ICON_RADIO,
	UI_WTYPE_MENU_POINTER_LINK,
	UI_WTYPE_MENU_NODE_LINK,

	UI_WTYPE_PULLDOWN,
	UI_WTYPE_MENU_ITEM,
	UI_WTYPE_MENU_ITEM_RADIAL,
	UI_WTYPE_MENU_BACK,

	/* specials */
	UI_WTYPE_ICON,
	UI_WTYPE_ICON_LABEL,
	UI_WTYPE_SWATCH,
	UI_WTYPE_RGB_PICKER,
	UI_WTYPE_UNITVEC,
	UI_WTYPE_BOX,
	UI_WTYPE_SCROLL,
	UI_WTYPE_LISTITEM,
	UI_WTYPE_PROGRESSBAR,
} uiWidgetTypeEnum;

#define UI_MENU_WIDTH_MIN (UI_UNIT_Y * 9)

/* menu scrolling */
#define UI_MENU_SCROLL_ARROW	12
#define UI_MENU_SCROLL_MOUSE	(UI_MENU_SCROLL_ARROW + 2)
#define UI_MENU_SCROLL_PAD		4

/* panel limits */
#define UI_PANEL_MINX   100
#define UI_PANEL_MINY   70

/* popover width (multiplied by 'U.widget_unit') */
#define UI_POPOVER_WIDTH_UNITS 10

/* uiBut->flag */
enum {
	UI_SELECT       = (1 << 0),  /* use when the button is pressed */
	UI_SCROLLED     = (1 << 1),  /* temp hidden, scrolled away */
	UI_ACTIVE       = (1 << 2),
	UI_HAS_ICON     = (1 << 3),
	UI_HIDDEN       = (1 << 4),
	UI_SELECT_DRAW  = (1 << 5),  /* Display selected, doesn't impact interaction. */
	/* warn: rest of uiBut->flag in UI_interface.h */
};

/* some buttons display icons only under special conditions
 * (e.g. 'x' icon in search menu) - used with ui_but_icon_extra_get */
typedef enum uiButExtraIconType {
	UI_BUT_ICONEXTRA_NONE = 1,
	UI_BUT_ICONEXTRA_CLEAR,
	UI_BUT_ICONEXTRA_EYEDROPPER,
} uiButExtraIconType;

/* uiBut->dragflag */
enum {
	UI_BUT_DRAGPOIN_FREE = (1 << 0),
};

/* but->pie_dir */
typedef enum RadialDirection {
	UI_RADIAL_NONE  = -1,
	UI_RADIAL_N     =  0,
	UI_RADIAL_NE    =  1,
	UI_RADIAL_E     =  2,
	UI_RADIAL_SE    =  3,
	UI_RADIAL_S     =  4,
	UI_RADIAL_SW    =  5,
	UI_RADIAL_W     =  6,
	UI_RADIAL_NW    =  7,
} RadialDirection;

extern const char  ui_radial_dir_order[8];
extern const char  ui_radial_dir_to_numpad[8];
extern const short ui_radial_dir_to_angle[8];

/* internal panel drawing defines */
#define PNL_GRID    (UI_UNIT_Y / 5) /* 4 default */
#define PNL_HEADER  (UI_UNIT_Y + 4) /* 24 default */

/* bit button defines */
/* Bit operations */
#define UI_BITBUT_TEST(a, b)    ( ( (a) & 1 << (b) ) != 0)
#define UI_BITBUT_SET(a, b)     ( (a) | 1 << (b) )
#define UI_BITBUT_CLR(a, b)     ( (a) & ~(1 << (b)) )
/* bit-row */
#define UI_BITBUT_ROW(min, max)  (((max) >= 31 ? 0xFFFFFFFF : (1 << ((max) + 1)) - 1) - ((min) ? ((1 << (min)) - 1) : 0) )

/* split numbuts by ':' and align l/r */
#define USE_NUMBUTS_LR_ALIGN

/* Use new 'align' computation code. */
#define USE_UIBUT_SPATIAL_ALIGN

/* PieMenuData->flags */
enum {
	UI_PIE_DEGREES_RANGE_LARGE  = (1 << 0),  /* pie menu item collision is detected at 90 degrees */
	UI_PIE_INITIAL_DIRECTION    = (1 << 1),  /* use initial center of pie menu to calculate direction */
	UI_PIE_DRAG_STYLE           = (1 << 2),  /* pie menu is drag style */
	UI_PIE_INVALID_DIR          = (1 << 3),  /* mouse not far enough from center position  */
	UI_PIE_CLICK_STYLE          = (1 << 4),  /* pie menu changed to click style, click to confirm  */
	UI_PIE_ANIMATION_FINISHED   = (1 << 5),  /* pie animation finished, do not calculate any more motion  */
	UI_PIE_GESTURE_END_WAIT     = (1 << 6),  /* pie gesture selection has been done, now wait for mouse motion to end */
};

#define PIE_CLICK_THRESHOLD_SQ 50.0f

/* max amount of items a radial menu (pie menu) can contain */
#define PIE_MAX_ITEMS 8

<<<<<<< HEAD
=======
typedef struct uiLinkLine {  /* only for draw/edit */
	struct uiLinkLine *next, *prev;
	struct uiBut *from, *to;
	short flag, deactive;
} uiLinkLine;

typedef struct {
	void **poin;        /* pointer to original pointer */
	void ***ppoin;      /* pointer to original pointer-array */
	short *totlink;     /* if pointer-array, here is the total */

	short maxlink, pad;
	short fromcode, tocode;

	ListBase lines;
} uiLink;

>>>>>>> d886e322
struct uiBut {
	struct uiBut *next, *prev;
	int flag, drawflag;
	eButType         type;
	eButPointerType  pointype;
	short bit, bitnr, retval, strwidth, alignnr;
	short ofs, pos, selsta, selend;

	char *str;
	char strdata[UI_MAX_NAME_STR];
	char drawstr[UI_MAX_DRAW_STR];

	rctf rect;  /* block relative coords */

	char *poin;
	float hardmin, hardmax, softmin, softmax;

	/* both these values use depends on the button type
	 * (polymorphic struct or union would be nicer for this stuff) */

	/* (type == UI_BTYPE_HSVCUBE),    Use UI_GRAD_* values.
	 * (type == UI_BTYPE_NUM),        Use to store RNA 'step' value, for dragging and click-step.
	 * (type == UI_BTYPE_LABEL),      Use (a1 == 1.0f) to use a2 as a blending factor (wow, this is imaginative!).
	 * (type == UI_BTYPE_SCROLL)      Use as scroll size.
	 * (type == UI_BTYPE_SEARCH_MENU) Use as number or rows.
	 * (type == UI_BTYPE_COLOR)       Use as indication of color palette
	 * (type == UI_BTYPE_PROGRESS_BAR) Use to store progress (0..1).
	 */
	float a1;

	/* (type == UI_BTYPE_HSVCIRCLE ), Use to store the luminosity.
	 * (type == UI_BTYPE_NUM),        Use to store RNA 'precision' value, for dragging and click-step.
	 * (type == UI_BTYPE_LABEL),      If (a1 == 1.0f) use a2 as a blending factor.
	 * (type == UI_BTYPE_SEARCH_MENU) Use as number or columns.
	 * (type == UI_BTYPE_COLOR)       Use as index in palette (not so good, needs refactor)
	 */
	float a2;

	unsigned char col[4];

	uiButHandleFunc func;
	void *func_arg1;
	void *func_arg2;

	uiButHandleNFunc funcN;
	void *func_argN;

	struct bContextStore *context;

	uiButCompleteFunc autocomplete_func;
	void *autofunc_arg;

	uiButSearchCreateFunc search_create_func;
	uiButSearchFunc search_func;
	bool free_search_arg;
	void *search_arg;

	uiButHandleRenameFunc rename_func;
	void *rename_arg1;
	void *rename_orig;

	/* Run an action when holding the button down. */
	uiButHandleHoldFunc hold_func;
	void *hold_argN;

<<<<<<< HEAD
=======
	uiLink *link;
	short linkto[2];  /* region relative coords */

>>>>>>> d886e322
	const char *tip;
	uiButToolTipFunc tip_func;
	void *tip_argN;

	/* info on why button is disabled, displayed in tooltip */
	const char *disabled_info;

	BIFIconID icon;
	char dt; /* drawtype: UI_EMBOSS, UI_EMBOSS_NONE ... etc, copied from the block */
	signed char pie_dir; /* direction in a pie menu, used for collision detection (RadialDirection) */
	bool changed; /* could be made into a single flag */
	unsigned char unit_type; /* so buttons can support unit systems which are not RNA */
	short modifier_key;
	short iconadd;

	/* UI_BTYPE_BLOCK data */
	uiBlockCreateFunc block_create_func;

	/* UI_BTYPE_PULLDOWN/UI_BTYPE_MENU data */
	uiMenuCreateFunc menu_create_func;

	uiMenuStepFunc menu_step_func;

	/* RNA data */
	struct PointerRNA rnapoin;
	struct PropertyRNA *rnaprop;
	int rnaindex;

	struct PointerRNA rnasearchpoin;
	struct PropertyRNA *rnasearchprop;

	/* Operator data */
	struct wmOperatorType *optype;
	struct PointerRNA *opptr;
	short opcontext;
	unsigned char menu_key; /* 'a'-'z', always lower case */

	/* Draggable data, type is WM_DRAG_... */
	char dragtype;
	short dragflag;
	void *dragpoin;
	struct ImBuf *imb;
	float imb_scale;

	/* active button data */
	struct uiHandleButtonData *active;

	/* Custom button data. */
	void *custom_data;

	char *editstr;
	double *editval;
	float *editvec;
	void *editcoba;
	void *editcumap;

	/* pointer back */
	uiBlock *block;
};

typedef struct uiButTab {
	uiBut but;
	struct wmOperatorType *unlink_ot;
} uiButTab;

typedef struct ColorPicker {
	struct ColorPicker *next, *prev;
	float color_data[3]; /* colr data may be HSV or HSL for now */
	int representation; /* store hsv/hsl value */
} ColorPicker;

typedef struct ColorPickerData {
	ListBase list;
} ColorPickerData;

struct PieMenuData {
	/* store title and icon to allow access when pie levels are created */
	const char *title;
	int icon;

	float pie_dir[2];
	float pie_center_init[2];
	float pie_center_spawned[2];
	float last_pos[2];
	double duration_gesture;
	int flags;
	int event; /* initial event used to fire the pie menu, store here so we can query for release */
	float alphafac;
};

struct uiBlock {
	uiBlock *next, *prev;

	ListBase buttons;
	Panel *panel;
	uiBlock *oldblock;

	ListBase butstore;  /* UI_butstore_* runtime function */

	ListBase layouts;
	struct uiLayout *curlayout;

	ListBase contexts;

	char name[UI_MAX_NAME_STR];

	float winmat[4][4];

	rctf rect;
	float aspect;

	unsigned int puphash;  /* popup menu hash for memory */

	uiButHandleFunc func;
	void *func_arg1;
	void *func_arg2;

	uiButHandleNFunc funcN;
	void *func_argN;

	uiMenuHandleFunc butm_func;
	void *butm_func_arg;

	uiBlockHandleFunc handle_func;
	void *handle_func_arg;

	/* custom extra handling */
	int (*block_event_func)(const struct bContext *C, struct uiBlock *, const struct wmEvent *);

	/* extra draw function for custom blocks */
	void (*drawextra)(const struct bContext *C, void *idv, void *arg1, void *arg2, rcti *rect);
	void *drawextra_arg1;
	void *drawextra_arg2;

	int flag;
	short alignnr;

	char direction;
	char dt; /* drawtype: UI_EMBOSS, UI_EMBOSS_NONE ... etc, copied to buttons */
	bool auto_open;
	char _pad[7];
	double auto_open_last;

	const char *lockstr;

	char lock;
	char active;                /* to keep blocks while drawing and free them afterwards */
	char tooltipdisabled;       /* to avoid tooltip after click */
	char endblock;              /* UI_block_end done? */

	eBlockBoundsCalc bounds_type;  /* for doing delayed */
	int mx, my;
	int bounds, minbounds;      /* for doing delayed */

	rctf safety;                /* pulldowns, to detect outside, can differ per case how it is created */
	ListBase saferct;           /* uiSafetyRct list */

	uiPopupBlockHandle *handle; /* handle */

	struct wmOperator *ui_operator; /* use so presets can find the operator, */
	                                /* across menus and from nested popups which fail for operator context. */

	void *evil_C;               /* XXX hack for dynamic operator enums */

	struct UnitSettings *unit;  /* unit system, used a lot for numeric buttons so include here rather then fetching through the scene every time. */
	ColorPickerData color_pickers; /* XXX, only accessed by color picker templates */

	bool color_profile;         /* color profile for correcting linear colors for display */

	char display_device[64]; /* display device name used to display this block,
	                          * used by color widgets to transform colors from/to scene linear
	                          */
	struct PieMenuData pie_data;
};

typedef struct uiSafetyRct {
	struct uiSafetyRct *next, *prev;
	rctf parent;
	rctf safety;
} uiSafetyRct;

/* interface.c */

void ui_fontscale(short *points, float aspect);

extern bool ui_block_is_menu(const uiBlock *block) ATTR_WARN_UNUSED_RESULT;
extern bool ui_block_is_pie_menu(const uiBlock *block) ATTR_WARN_UNUSED_RESULT;
extern void ui_block_to_window_fl(const struct ARegion *ar, uiBlock *block, float *x, float *y);
extern void ui_block_to_window(const struct ARegion *ar, uiBlock *block, int *x, int *y);
extern void ui_block_to_window_rctf(const struct ARegion *ar, uiBlock *block, rctf *rct_dst, const rctf *rct_src);
extern void ui_window_to_block_fl(const struct ARegion *ar, uiBlock *block, float *x, float *y);
extern void ui_window_to_block(const struct ARegion *ar, uiBlock *block, int *x, int *y);
extern void ui_window_to_region(const ARegion *ar, int *x, int *y);
extern void ui_region_to_window(const struct ARegion *ar, int *x, int *y);
extern void ui_region_winrct_get_no_margin(const struct ARegion *ar, struct rcti *r_rect);

extern double ui_but_value_get(uiBut *but);
extern void ui_but_value_set(uiBut *but, double value);
extern void ui_but_hsv_set(uiBut *but);
extern void ui_but_v3_get(uiBut *but, float vec[3]);
extern void ui_but_v3_set(uiBut *but, const float vec[3]);

extern void ui_hsvcircle_vals_from_pos(
        float *val_rad, float *val_dist, const rcti *rect,
        const float mx, const float my);
extern void ui_hsvcircle_pos_from_vals(struct uiBut *but, const rcti *rect, float *hsv, float *xpos, float *ypos);
extern void ui_hsvcube_pos_from_vals(struct uiBut *but, const rcti *rect, float *hsv, float *xp, float *yp);
bool ui_but_is_colorpicker_display_space(struct uiBut *but);

extern void ui_but_string_get_ex(
        uiBut *but, char *str, const size_t maxlen,
        const int float_precision, const bool use_exp_float, bool *r_use_exp_float) ATTR_NONNULL(1, 2);
extern void ui_but_string_get(uiBut *but, char *str, const size_t maxlen) ATTR_NONNULL();
extern char *ui_but_string_get_dynamic(uiBut *but, int *r_str_size);
extern void ui_but_convert_to_unit_alt_name(uiBut *but, char *str, size_t maxlen) ATTR_NONNULL();
extern bool ui_but_string_set(struct bContext *C, uiBut *but, const char *str) ATTR_NONNULL();
extern bool ui_but_string_set_eval_num(struct bContext *C, uiBut *but, const char *str, double *value) ATTR_NONNULL();
extern int  ui_but_string_get_max_length(uiBut *but);
extern uiBut *ui_but_drag_multi_edit_get(uiBut *but);

void ui_def_but_icon(uiBut *but, const int icon, const int flag);
extern uiButExtraIconType ui_but_icon_extra_get(uiBut *but);

extern void ui_but_default_set(struct bContext *C, const bool all, const bool use_afterfunc);

extern void ui_but_update_ex(uiBut *but, const bool validate);
extern void ui_but_update(uiBut *but);
extern void ui_but_update_edited(uiBut *but);
extern bool ui_but_is_float(const uiBut *but) ATTR_WARN_UNUSED_RESULT;
extern bool ui_but_is_bool(const uiBut *but) ATTR_WARN_UNUSED_RESULT;
extern bool ui_but_is_unit(const uiBut *but) ATTR_WARN_UNUSED_RESULT;
extern bool ui_but_is_compatible(const uiBut *but_a, const uiBut *but_b) ATTR_WARN_UNUSED_RESULT;
extern bool ui_but_is_rna_valid(uiBut *but) ATTR_WARN_UNUSED_RESULT;
extern bool ui_but_is_utf8(const uiBut *but) ATTR_WARN_UNUSED_RESULT;
extern bool ui_but_supports_cycling(const uiBut *but) ATTR_WARN_UNUSED_RESULT;

extern int  ui_but_is_pushed_ex(uiBut *but, double *value) ATTR_WARN_UNUSED_RESULT;
extern int  ui_but_is_pushed(uiBut *but) ATTR_WARN_UNUSED_RESULT;

void ui_but_override_flag(uiBut *but);

extern void ui_block_bounds_calc(uiBlock *block);

extern struct ColorManagedDisplay *ui_block_cm_display_get(uiBlock *block);
void ui_block_cm_to_display_space_v3(uiBlock *block, float pixel[3]);
void ui_block_cm_to_scene_linear_v3(uiBlock *block, float pixel[3]);
void ui_block_cm_to_display_space_range(uiBlock *block, float *min, float *max);

/* interface_regions.c */

struct uiKeyNavLock {
	/* set when we're using keyinput */
	bool is_keynav;
	/* only used to check if we've moved the cursor */
	int event_xy[2];
};

typedef uiBlock * (*uiBlockHandleCreateFunc)(struct bContext *C, struct uiPopupBlockHandle *handle, void *arg1);
typedef void (*uiBlockHandleFreeFunc)(struct uiPopupBlockHandle *handle, void *arg1);

struct uiPopupBlockCreate {
	uiBlockCreateFunc       create_func;
	uiBlockHandleCreateFunc handle_create_func;
	uiBlockHandleFreeFunc   free_func;
	void *arg;

	int event_xy[2];

	/* when popup is initialized from a button */
	ARegion *butregion;
	uiBut *but;
};

struct uiPopupBlockHandle {
	/* internal */
	struct ARegion *region;

	/* use only for 'UI_BLOCK_MOVEMOUSE_QUIT' popups */
	float towards_xy[2];
	double towardstime;
	bool dotowards;

	bool popup;
	void (*popup_func)(struct bContext *C, void *arg, int event);
	void (*cancel_func)(struct bContext *C, void *arg);
	void *popup_arg;

	/* store data for refreshing popups */
	struct uiPopupBlockCreate popup_create_vars;
	/* true if we can re-create the popup using 'popup_create_vars' */
	bool can_refresh;
	bool refresh;

	struct wmTimer *scrolltimer;
	float scrolloffset;

	struct uiKeyNavLock keynav_state;

	/* for operator popups */
	struct wmOperator *popup_op;
	struct wmOperatorType *optype;
	ScrArea *ctx_area;
	ARegion *ctx_region;
	int opcontext;

	/* return values */
	int butretval;
	int menuretval;
	int   retvalue;
	float retvec[4];

	/* menu direction */
	int direction;

	/* Previous values so we don't resize or reposition on refresh. */
	rctf prev_block_rect;
	rctf prev_butrct;
	short prev_dir1, prev_dir2;
	int prev_mx, prev_my;

	/* Maximum estimated size to avoid having to reposition on refresh. */
	float max_size_x, max_size_y;

/* #ifdef USE_DRAG_POPUP */
	bool is_grab;
	int     grab_xy_prev[2];
/* #endif */
};

/* -------------------------------------------------------------------- */
/* interface_region_*.c */

/* interface_region_tooltip.c */
/* exposed as public API in UI_interface.h */

/* interface_region_color_picker.c */
void ui_rgb_to_color_picker_compat_v(const float rgb[3], float r_cp[3]);
void ui_rgb_to_color_picker_v(const float rgb[3], float r_cp[3]);
void ui_color_picker_to_rgb_v(const float r_cp[3], float rgb[3]);
void ui_color_picker_to_rgb(float r_cp0, float r_cp1, float r_cp2, float *r, float *g, float *b);

uiBlock *ui_block_func_COLOR(struct bContext *C, uiPopupBlockHandle *handle, void *arg_but);
ColorPicker *ui_block_colorpicker_create(struct uiBlock *block);

/* interface_region_search.c */
/* Searchbox for string button */
ARegion *ui_searchbox_create_generic(struct bContext *C, struct ARegion *butregion, uiBut *but);
ARegion *ui_searchbox_create_operator(struct bContext *C, struct ARegion *butregion, uiBut *but);
bool ui_searchbox_inside(struct ARegion *ar, int x, int y);
int  ui_searchbox_find_index(struct ARegion *ar, const char *name);
void ui_searchbox_update(struct bContext *C, struct ARegion *ar, uiBut *but, const bool reset);
int ui_searchbox_autocomplete(struct bContext *C, struct ARegion *ar, uiBut *but, char *str);
void ui_searchbox_event(struct bContext *C, struct ARegion *ar, uiBut *but, const struct wmEvent *event);
bool ui_searchbox_apply(uiBut *but, struct ARegion *ar);
void ui_searchbox_free(struct bContext *C, struct ARegion *ar);
void ui_but_search_refresh(uiBut *but);

/* interface_region_menu_popup.c */
int    ui_but_menu_step(uiBut *but, int step);
bool   ui_but_menu_step_poll(const uiBut *but);
uiBut *ui_popup_menu_memory_get(struct uiBlock *block);
void   ui_popup_menu_memory_set(uiBlock *block, struct uiBut *but);

uiBlock *ui_popup_block_refresh(
        struct bContext *C, uiPopupBlockHandle *handle,
        ARegion *butregion, uiBut *but);

uiPopupBlockHandle *ui_popup_block_create(
        struct bContext *C, struct ARegion *butregion, uiBut *but,
        uiBlockCreateFunc create_func, uiBlockHandleCreateFunc handle_create_func,
        void *arg);
uiPopupBlockHandle *ui_popup_menu_create(
        struct bContext *C, struct ARegion *butregion, uiBut *but,
        uiMenuCreateFunc create_func, void *arg);

/* interface_region_popover.c */
uiBlock *ui_popover_block_refresh(
        struct bContext *C, uiPopupBlockHandle *handle,
        ARegion *butregion, uiBut *but);
uiPopupBlockHandle *ui_popover_block_create(
        struct bContext *C, struct ARegion *butregion, uiBut *but,
        uiBlockCreateFunc create_func, uiBlockHandleCreateFunc handle_create_func,
        void *arg);
uiPopupBlockHandle *ui_popover_panel_create(
        struct bContext *C, struct ARegion *butregion, uiBut *but,
        uiMenuCreateFunc create_func, void *arg);

/* interface_region_menu_pie.c */
void ui_pie_menu_level_create(
        uiBlock *block, struct wmOperatorType *ot, const char *propname, IDProperty *properties,
        const EnumPropertyItem *items, int totitem, int context, int flag);

/* interface_region_popup.c */
void ui_popup_translate(struct bContext *C, struct ARegion *ar, const int mdiff[2]);
void ui_popup_block_free(struct bContext *C, uiPopupBlockHandle *handle);
void ui_popup_block_scrolltest(struct uiBlock *block);

/* end interface_region_*.c */


/* interface_panel.c */
extern int ui_handler_panel_region(
        struct bContext *C, const struct wmEvent *event,
        struct ARegion *ar, const uiBut *active_but);
extern void ui_draw_aligned_panel(struct uiStyle *style, uiBlock *block, const rcti *rect, const bool show_pin);

/* interface_draw.c */
extern void ui_draw_dropshadow(const rctf *rct, float radius, float aspect, float alpha, int select);

void ui_draw_gradient(const rcti *rect, const float hsv[3], const int type, const float alpha);


void ui_draw_but_TAB_outline(const rcti *rect, float rad, unsigned char highlight[3], unsigned char highlight_fade[3]);
void ui_draw_but_HISTOGRAM(ARegion *ar, uiBut *but, struct uiWidgetColors *wcol, const rcti *rect);
void ui_draw_but_WAVEFORM(ARegion *ar, uiBut *but, struct uiWidgetColors *wcol, const rcti *rect);
void ui_draw_but_VECTORSCOPE(ARegion *ar, uiBut *but, struct uiWidgetColors *wcol, const rcti *rect);
void ui_draw_but_COLORBAND(uiBut *but, struct uiWidgetColors *wcol, const rcti *rect);
void ui_draw_but_UNITVEC(uiBut *but, struct uiWidgetColors *wcol, const rcti *rect);
void ui_draw_but_CURVE(ARegion *ar, uiBut *but, struct uiWidgetColors *wcol, const rcti *rect);
void ui_draw_but_IMAGE(ARegion *ar, uiBut *but, struct uiWidgetColors *wcol, const rcti *rect);
void ui_draw_but_TRACKPREVIEW(ARegion *ar, uiBut *but, struct uiWidgetColors *wcol, const rcti *rect);
void ui_draw_but_NODESOCKET(ARegion *ar, uiBut *but, struct uiWidgetColors *wcol, const rcti *rect);

/* interface_handlers.c */
PointerRNA *ui_handle_afterfunc_add_operator(struct wmOperatorType *ot, int opcontext, bool create_props);
extern void ui_pan_to_scroll(const struct wmEvent *event, int *type, int *val);
extern void ui_but_activate_event(struct bContext *C, struct ARegion *ar, uiBut *but);
extern void ui_but_activate_over(struct bContext *C, struct ARegion *ar, uiBut *but);
extern void ui_but_execute_begin(struct bContext *C, struct ARegion *ar, uiBut *but, void **active_back);
extern void ui_but_execute_end(struct bContext *C, struct ARegion *ar, uiBut *but, void *active_back);
extern void ui_but_active_free(const struct bContext *C, uiBut *but);
extern bool ui_but_is_active(struct ARegion *ar) ATTR_WARN_UNUSED_RESULT;
extern int ui_but_menu_direction(uiBut *but);
extern void ui_but_text_password_hide(char password_str[UI_MAX_DRAW_STR], uiBut *but, const bool restore);
extern uiBut *ui_but_find_select_in_enum(uiBut *but, int direction);
extern uiBut *ui_but_find_active_in_region(struct ARegion *ar);
extern uiBut *ui_but_find_mouse_over(struct ARegion *ar, const struct wmEvent *event);
bool ui_but_is_editable(const uiBut *but);
bool ui_but_is_editable_as_text(const uiBut *but);
bool ui_but_is_toggle(const uiBut *but);
bool ui_but_is_popover_once_compat(const uiBut *but);
void ui_but_pie_dir_visual(RadialDirection dir, float vec[2]);
void ui_but_pie_dir(RadialDirection dir, float vec[2]);
float ui_block_calc_pie_segment(struct uiBlock *block, const float event_xy[2]);

void ui_but_add_shortcut(uiBut *but, const char *key_str, const bool do_strip);
void ui_but_clipboard_free(void);
void ui_panel_menu(struct bContext *C, ARegion *ar, Panel *pa);
uiBut *ui_but_find_old(uiBlock *block_old, const uiBut *but_new);
uiBut *ui_but_find_new(uiBlock *block_old, const uiBut *but_new);

#ifdef WITH_INPUT_IME
void ui_but_ime_reposition(uiBut *but, int x, int y, bool complete);
struct wmIMEData *ui_but_ime_data_get(uiBut *but);
#endif

/* interface_widgets.c */

/* Widget shader parameters, must match the shader layout. */
typedef struct uiWidgetBaseParameters {
	rctf recti, rect;
	float radi, rad;
	float facxi, facyi;
	float round_corners[4];
	float color_inner1[4], color_inner2[4];
	float color_outline[4], color_emboss[4];
	float color_tria[4];
	float tria1_center[2], tria2_center[2];
	float tria1_size, tria2_size;
	float shade_dir;
	/* We pack alpha check and discard factor in alpha_discard.
	 * If the value is negative then we do alpha check.
	 * The absolute value itself is the discard factor.
	 * Initialize value to 1.0.f if you don't want discard */
	float alpha_discard;
} uiWidgetBaseParameters;

enum {
	ROUNDBOX_TRIA_NONE = 0,
	ROUNDBOX_TRIA_ARROWS,
	ROUNDBOX_TRIA_SCROLL,
	ROUNDBOX_TRIA_MENU,
	ROUNDBOX_TRIA_CHECK,
	ROUNDBOX_TRIA_HOLD_ACTION_ARROW,

	ROUNDBOX_TRIA_MAX, /* don't use */
};

struct Gwn_Batch *ui_batch_roundbox_get(bool filled, bool antialiased);
struct Gwn_Batch *ui_batch_roundbox_widget_get(int tria);
struct Gwn_Batch *ui_batch_roundbox_shadow_get(void);

void ui_draw_anti_roundbox(int mode, float minx, float miny, float maxx, float maxy,
                           float rad, bool use_alpha, const float color[4]);
void ui_draw_menu_back(struct uiStyle *style, uiBlock *block, rcti *rect);
void ui_draw_popover_back(ARegion *ar, struct uiStyle *style, uiBlock *block, rcti *rect);
void ui_draw_pie_center(uiBlock *block);
uiWidgetColors *ui_tooltip_get_theme(void);
void ui_draw_tooltip_background(uiStyle *UNUSED(style), uiBlock *block, rcti *rect);
void ui_draw_search_back(struct uiStyle *style, uiBlock *block, rcti *rect);

extern void ui_draw_but(const struct bContext *C, ARegion *ar, struct uiStyle *style, uiBut *but, rcti *rect);
/* theme color init */
struct ThemeUI;
void ui_widget_color_init(struct ThemeUI *tui);

void ui_draw_menu_item(struct uiFontStyle *fstyle, rcti *rect, const char *name, int iconid, int state, bool use_sep);
void ui_draw_preview_item(struct uiFontStyle *fstyle, rcti *rect, const char *name, int iconid, int state);

#define UI_TEXT_MARGIN_X 0.4f
#define UI_POPUP_MARGIN (UI_DPI_FAC * 12)
/* margin at top of screen for popups */
#define UI_POPUP_MENU_TOP (int)(8 * UI_DPI_FAC)

#define UI_PIXEL_AA_JITTER 8
const float ui_pixel_jitter[UI_PIXEL_AA_JITTER][2];

/* interface_style.c */
void uiStyleInit(void);

/* interface_icons.c */
void ui_icon_ensure_deferred(const struct bContext *C, const int icon_id, const bool big);
int ui_id_icon_get(const struct bContext *C, struct ID *id, const bool big);

/* resources.c */
void init_userdef_do_versions(void);
void ui_theme_init_default(void);
void ui_style_init_default(void);
void ui_resources_init(void);
void ui_resources_free(void);

/* interface_layout.c */
void ui_layout_add_but(uiLayout *layout, uiBut *but);
void ui_but_add_search(uiBut *but, PointerRNA *ptr, PropertyRNA *prop, PointerRNA *searchptr, PropertyRNA *searchprop);
void ui_layout_list_set_labels_active(uiLayout *layout);

/* interface_align.c */
bool ui_but_can_align(const uiBut *but) ATTR_WARN_UNUSED_RESULT;
void ui_block_align_calc(uiBlock *block, const ARegion *region);

/* interface_anim.c */
void ui_but_anim_flag(uiBut *but, float cfra);
void ui_but_anim_copy_driver(struct bContext *C);
void ui_but_anim_paste_driver(struct bContext *C);
bool ui_but_anim_expression_get(uiBut *but, char *str, size_t maxlen);
bool ui_but_anim_expression_set(uiBut *but, const char *str);
bool ui_but_anim_expression_create(uiBut *but, const char *str);
void ui_but_anim_autokey(struct bContext *C, uiBut *but, struct Scene *scene, float cfra);

/* interface_eyedropper.c */
struct wmKeyMap *eyedropper_modal_keymap(struct wmKeyConfig *keyconf);
struct wmKeyMap *eyedropper_colorband_modal_keymap(struct wmKeyConfig *keyconf);

/* interface_eyedropper_color.c */
void UI_OT_eyedropper_color(struct wmOperatorType *ot);

/* interface_eyedropper_colorband.c */
void UI_OT_eyedropper_colorband(struct wmOperatorType *ot);
void UI_OT_eyedropper_colorband_point(struct wmOperatorType *ot);

/* interface_eyedropper_datablock.c */
void UI_OT_eyedropper_id(struct wmOperatorType *ot);

/* interface_eyedropper_depth.c */
void UI_OT_eyedropper_depth(struct wmOperatorType *ot);

/* interface_eyedropper_driver.c */
void UI_OT_eyedropper_driver(struct wmOperatorType *ot);

/* interface_util.c */

/**
 * For use with #ui_rna_collection_search_cb.
 */
typedef struct uiRNACollectionSearch {
	PointerRNA target_ptr;
	PropertyRNA *target_prop;

	PointerRNA search_ptr;
	PropertyRNA *search_prop;

	bool *but_changed; /* pointer to uiBut.changed */
} uiRNACollectionSearch;
void ui_rna_collection_search_cb(const struct bContext *C, void *arg, const char *str, uiSearchItems *items);

#endif  /* __INTERFACE_INTERN_H__ */<|MERGE_RESOLUTION|>--- conflicted
+++ resolved
@@ -194,26 +194,6 @@
 /* max amount of items a radial menu (pie menu) can contain */
 #define PIE_MAX_ITEMS 8
 
-<<<<<<< HEAD
-=======
-typedef struct uiLinkLine {  /* only for draw/edit */
-	struct uiLinkLine *next, *prev;
-	struct uiBut *from, *to;
-	short flag, deactive;
-} uiLinkLine;
-
-typedef struct {
-	void **poin;        /* pointer to original pointer */
-	void ***ppoin;      /* pointer to original pointer-array */
-	short *totlink;     /* if pointer-array, here is the total */
-
-	short maxlink, pad;
-	short fromcode, tocode;
-
-	ListBase lines;
-} uiLink;
-
->>>>>>> d886e322
 struct uiBut {
 	struct uiBut *next, *prev;
 	int flag, drawflag;
@@ -279,12 +259,6 @@
 	uiButHandleHoldFunc hold_func;
 	void *hold_argN;
 
-<<<<<<< HEAD
-=======
-	uiLink *link;
-	short linkto[2];  /* region relative coords */
-
->>>>>>> d886e322
 	const char *tip;
 	uiButToolTipFunc tip_func;
 	void *tip_argN;

/*
 * ***** BEGIN GPL LICENSE BLOCK *****
 *
 * This program is free software; you can redistribute it and/or
 * modify it under the terms of the GNU General Public License
 * as published by the Free Software Foundation; either version 2
 * of the License, or (at your option) any later version. 
 *
 * This program is distributed in the hope that it will be useful,
 * but WITHOUT ANY WARRANTY; without even the implied warranty of
 * MERCHANTABILITY or FITNESS FOR A PARTICULAR PURPOSE.  See the
 * GNU General Public License for more details.
 *
 * You should have received a copy of the GNU General Public License
 * along with this program; if not, write to the Free Software Foundation,
 * Inc., 51 Franklin Street, Fifth Floor, Boston, MA 02110-1301, USA.
 *
 * The Original Code is Copyright (C) 2009 Blender Foundation.
 * All rights reserved.
 * 
 * Contributor(s): Blender Foundation
 *
 * ***** END GPL LICENSE BLOCK *****
 */

/** \file blender/editors/interface/interface_widgets.c
 *  \ingroup edinterface
 */


#include <limits.h>
#include <stdlib.h>
#include <string.h>
#include <assert.h>


#include "DNA_screen_types.h"
#include "DNA_userdef_types.h"

#include "BLI_math.h"
#include "BLI_listbase.h"
#include "BLI_rect.h"
#include "BLI_string.h"
#include "BLI_utildefines.h"

#include "BKE_context.h"
#include "BKE_curve.h"
#include "BKE_utildefines.h"

#include "RNA_access.h"

#include "BIF_gl.h"
#include "BIF_glutil.h"

#include "BLF_api.h"

#include "UI_interface.h"
#include "UI_interface_icons.h"


#include "interface_intern.h"

/* ************** widget base functions ************** */
/*
	 - in: roundbox codes for corner types and radius
	 - return: array of [size][2][x,y] points, the edges of the roundbox, + UV coords
 
	 - draw black box with alpha 0 on exact button boundbox
	 - for ever AA step:
		- draw the inner part for a round filled box, with color blend codes or texture coords
		- draw outline in outline color
		- draw outer part, bottom half, extruded 1 pixel to bottom, for emboss shadow
		- draw extra decorations
	 - draw background color box with alpha 1 on exact button boundbox
 
 */

/* fill this struct with polygon info to draw AA'ed */
/* it has outline, back, and two optional tria meshes */

typedef struct uiWidgetTrias {
	unsigned int tot;
	
	float vec[32][2];
	unsigned int (*index)[3];
	
} uiWidgetTrias;

/* max as used by round_box__edges */
#define WIDGET_CURVE_RESOLU 9
#define WIDGET_SIZE_MAX (WIDGET_CURVE_RESOLU*4)

typedef struct uiWidgetBase {
	
	int totvert, halfwayvert;
	float outer_v[WIDGET_SIZE_MAX][2];
	float inner_v[WIDGET_SIZE_MAX][2];
	float inner_uv[WIDGET_SIZE_MAX][2];
	
	short inner, outline; /* set on/off */
	short shadedir;
	float emboss;
	
	uiWidgetTrias tria1;
	uiWidgetTrias tria2;
	
} uiWidgetBase;

/* uiWidgetType: for time being only for visual appearance,
   later, a handling callback can be added too 
*/
typedef struct uiWidgetType {
	
	/* pointer to theme color definition */
	uiWidgetColors *wcol_theme;
	uiWidgetStateColors *wcol_state;
	
	/* converted colors for state */
	uiWidgetColors wcol;
	
	void (*state)(struct uiWidgetType *, int state);
	void (*draw)(uiWidgetColors *, rcti *, int state, int roundboxalign);
	void (*custom)(uiBut *, uiWidgetColors *, rcti *, int state, int roundboxalign);
	void (*text)(uiFontStyle *, uiWidgetColors *, uiBut *, rcti *);
	
} uiWidgetType;


/* *********************** draw data ************************** */

static float cornervec[WIDGET_CURVE_RESOLU][2]= {{0.0, 0.0}, {0.195, 0.02}, {0.383, 0.067}, {0.55, 0.169},
{0.707, 0.293}, {0.831, 0.45}, {0.924, 0.617}, {0.98, 0.805}, {1.0, 1.0}};

static float jit[8][2]= {{0.468813 , -0.481430}, {-0.155755 , -0.352820}, 
{0.219306 , -0.238501},  {-0.393286 , -0.110949}, {-0.024699 , 0.013908}, 
{0.343805 , 0.147431}, {-0.272855 , 0.269918}, {0.095909 , 0.388710}};

static float num_tria_vert[3][2]= { 
{-0.352077, 0.532607}, {-0.352077, -0.549313}, {0.330000, -0.008353}};

static unsigned int num_tria_face[1][3]= {
{0, 1, 2}};

static float scroll_circle_vert[16][2]= {
{0.382684, 0.923879}, {0.000001, 1.000000}, {-0.382683, 0.923880}, {-0.707107, 0.707107},
{-0.923879, 0.382684}, {-1.000000, 0.000000}, {-0.923880, -0.382684}, {-0.707107, -0.707107},
{-0.382683, -0.923880}, {0.000000, -1.000000}, {0.382684, -0.923880}, {0.707107, -0.707107},
{0.923880, -0.382684}, {1.000000, -0.000000}, {0.923880, 0.382683}, {0.707107, 0.707107}};

static unsigned int scroll_circle_face[14][3]= {
{0, 1, 2}, {2, 0, 3}, {3, 0, 15}, {3, 15, 4}, {4, 15, 14}, {4, 14, 5}, {5, 14, 13}, {5, 13, 6}, 
{6, 13, 12}, {6, 12, 7}, {7, 12, 11}, {7, 11, 8}, {8, 11, 10}, {8, 10, 9}};

static float menu_tria_vert[6][2]= {
{-0.41, 0.16}, {0.41, 0.16}, {0, 0.82}, 
{0, -0.82}, {-0.41, -0.16}, {0.41, -0.16}};

static unsigned int menu_tria_face[2][3]= {{2, 0, 1}, {3, 5, 4}};

static float check_tria_vert[6][2]= {
{-0.578579, 0.253369}, 	{-0.392773, 0.412794}, 	{-0.004241, -0.328551}, 
{-0.003001, 0.034320}, 	{1.055313, 0.864744}, 	{0.866408, 1.026895}};

static unsigned int check_tria_face[4][3]= {
{3, 2, 4}, {3, 4, 5}, {1, 0, 3}, {0, 2, 3}};

GLubyte checker_stipple_sml[32*32/8] =
{
	255,0,255,0,255,0,255,0,255,0,255,0,255,0,255,0, \
	255,0,255,0,255,0,255,0,255,0,255,0,255,0,255,0, \
	0,255,0,255,0,255,0,255,0,255,0,255,0,255,0,255, \
	0,255,0,255,0,255,0,255,0,255,0,255,0,255,0,255, \
	255,0,255,0,255,0,255,0,255,0,255,0,255,0,255,0, \
	255,0,255,0,255,0,255,0,255,0,255,0,255,0,255,0, \
	0,255,0,255,0,255,0,255,0,255,0,255,0,255,0,255, \
	0,255,0,255,0,255,0,255,0,255,0,255,0,255,0,255, \
};

/* ************************************************* */

void ui_draw_anti_tria(float x1, float y1, float x2, float y2, float x3, float y3)
{
	float tri_arr[3][2]= {{x1, y1}, {x2, y2}, {x3, y3}};
	float color[4];
	int j;
	
	glEnable(GL_BLEND);
	glGetFloatv(GL_CURRENT_COLOR, color);
	color[3] *= 0.125f;
	glColor4fv(color);

	glEnableClientState(GL_VERTEX_ARRAY);
	glVertexPointer(2, GL_FLOAT, 0, tri_arr);

	/* for each AA step */
	for(j=0; j<8; j++) {
		glTranslatef(1.0f * jit[j][0], 1.0f * jit[j][1], 0.0f);
		glDrawArrays(GL_TRIANGLES, 0, 3);
		glTranslatef(-1.0f * jit[j][0], -1.0f * jit[j][1], 0.0f);
	}

	glDisableClientState(GL_VERTEX_ARRAY);
	glDisable(GL_BLEND);
	
}

static void widget_init(uiWidgetBase *wtb)
{
	wtb->totvert= wtb->halfwayvert= 0;
	wtb->tria1.tot= 0;
	wtb->tria2.tot= 0;
	
	wtb->inner= 1;
	wtb->outline= 1;
	wtb->emboss= 0.015f;
	wtb->shadedir= 1;
}

/* helper call, makes shadow rect, with 'sun' above menu, so only shadow to left/right/bottom */
/* return tot */
static int round_box_shadow_edges(float (*vert)[2], rcti *rect, float rad, int roundboxalign, float step)
{
	float vec[WIDGET_CURVE_RESOLU][2];
	float minx, miny, maxx, maxy;
	int a, tot= 0;
	
	rad+= step;
	
	if(2.0f*rad > rect->ymax-rect->ymin)
		rad= 0.5f*(rect->ymax-rect->ymin);
	
	minx= rect->xmin-step;
	miny= rect->ymin-step;
	maxx= rect->xmax+step;
	maxy= rect->ymax+step;
	
	/* mult */
	for(a=0; a < WIDGET_CURVE_RESOLU; a++) {
		vec[a][0]= rad*cornervec[a][0]; 
		vec[a][1]= rad*cornervec[a][1]; 
	}
	
	/* start with left-top, anti clockwise */
	if(roundboxalign & UI_CNR_TOP_LEFT) {
		for(a=0; a < WIDGET_CURVE_RESOLU; a++, tot++) {
			vert[tot][0]= minx+rad-vec[a][0];
			vert[tot][1]= maxy-vec[a][1];
		}
	}
	else {
		for(a=0; a < WIDGET_CURVE_RESOLU; a++, tot++) {
			vert[tot][0]= minx;
			vert[tot][1]= maxy;
		}
	}
	
	if(roundboxalign & UI_CNR_BOTTOM_LEFT) {
		for(a=0; a < WIDGET_CURVE_RESOLU; a++, tot++) {
			vert[tot][0]= minx+vec[a][1];
			vert[tot][1]= miny+rad-vec[a][0];
		}
	}
	else {
		for(a=0; a < WIDGET_CURVE_RESOLU; a++, tot++) {
			vert[tot][0]= minx;
			vert[tot][1]= miny;
		}
	}
	
	if(roundboxalign & UI_CNR_BOTTOM_RIGHT) {
		for(a=0; a < WIDGET_CURVE_RESOLU; a++, tot++) {
			vert[tot][0]= maxx-rad+vec[a][0];
			vert[tot][1]= miny+vec[a][1];
		}
	}
	else {
		for(a=0; a < WIDGET_CURVE_RESOLU; a++, tot++) {
			vert[tot][0]= maxx;
			vert[tot][1]= miny;
		}
	}
	
	if(roundboxalign & UI_CNR_TOP_RIGHT) {
		for(a=0; a < WIDGET_CURVE_RESOLU; a++, tot++) {
			vert[tot][0]= maxx-vec[a][1];
			vert[tot][1]= maxy-rad+vec[a][0];
		}
	}
	else {
		for(a=0; a < WIDGET_CURVE_RESOLU; a++, tot++) {
			vert[tot][0]= maxx;
			vert[tot][1]= maxy;
		}
	}
	return tot;
}

/* this call has 1 extra arg to allow mask outline */
static void round_box__edges(uiWidgetBase *wt, int roundboxalign, rcti *rect, float rad, float radi)
{
	float vec[WIDGET_CURVE_RESOLU][2], veci[WIDGET_CURVE_RESOLU][2];
	float minx= rect->xmin, miny= rect->ymin, maxx= rect->xmax, maxy= rect->ymax;
	float minxi= minx + 1.0f; /* boundbox inner */
	float maxxi= maxx - 1.0f;
	float minyi= miny + 1.0f;
	float maxyi= maxy - 1.0f;
	float facxi= (maxxi!=minxi) ? 1.0f/(maxxi-minxi) : 0.0f; /* for uv, can divide by zero */
	float facyi= (maxyi!=minyi) ? 1.0f/(maxyi-minyi) : 0.0f;
	int a, tot= 0, minsize;
	const int hnum= ((roundboxalign & (UI_CNR_TOP_LEFT | UI_CNR_TOP_RIGHT))==(UI_CNR_TOP_LEFT | UI_CNR_TOP_RIGHT) ||
	                 (roundboxalign & (UI_CNR_BOTTOM_RIGHT | UI_CNR_BOTTOM_LEFT))==(UI_CNR_BOTTOM_RIGHT | UI_CNR_BOTTOM_LEFT)) ? 1 : 2;
	const int vnum= ((roundboxalign & (UI_CNR_TOP_LEFT | UI_CNR_BOTTOM_LEFT))==(UI_CNR_TOP_LEFT | UI_CNR_BOTTOM_LEFT) ||
	                 (roundboxalign & (UI_CNR_TOP_RIGHT | UI_CNR_BOTTOM_RIGHT))==(UI_CNR_TOP_RIGHT | UI_CNR_BOTTOM_RIGHT)) ? 1 : 2;

	minsize= MIN2((rect->xmax-rect->xmin)*hnum, (rect->ymax-rect->ymin)*vnum);
	
	if(2.0f*rad > minsize)
		rad= 0.5f*minsize;

	if(2.0f*(radi+1.0f) > minsize)
		radi= 0.5f*minsize - 1.0f;
	
	/* mult */
	for(a=0; a < WIDGET_CURVE_RESOLU; a++) {
		veci[a][0]= radi*cornervec[a][0]; 
		veci[a][1]= radi*cornervec[a][1]; 
		vec[a][0]= rad*cornervec[a][0]; 
		vec[a][1]= rad*cornervec[a][1]; 
	}
	
	/* corner left-bottom */
	if(roundboxalign & UI_CNR_BOTTOM_LEFT) {
		
		for(a=0; a < WIDGET_CURVE_RESOLU; a++, tot++) {
			wt->inner_v[tot][0]= minxi+veci[a][1];
			wt->inner_v[tot][1]= minyi+radi-veci[a][0];
			
			wt->outer_v[tot][0]= minx+vec[a][1];
			wt->outer_v[tot][1]= miny+rad-vec[a][0];
			
			wt->inner_uv[tot][0]= facxi*(wt->inner_v[tot][0] - minxi);
			wt->inner_uv[tot][1]= facyi*(wt->inner_v[tot][1] - minyi);
		}
	}
	else {
		wt->inner_v[tot][0]= minxi;
		wt->inner_v[tot][1]= minyi;
		
		wt->outer_v[tot][0]= minx;
		wt->outer_v[tot][1]= miny;

		wt->inner_uv[tot][0]= 0.0f;
		wt->inner_uv[tot][1]= 0.0f;
		
		tot++;
	}
	
	/* corner right-bottom */
	if(roundboxalign & UI_CNR_BOTTOM_RIGHT) {
		
		for(a=0; a < WIDGET_CURVE_RESOLU; a++, tot++) {
			wt->inner_v[tot][0]= maxxi-radi+veci[a][0];
			wt->inner_v[tot][1]= minyi+veci[a][1];
			
			wt->outer_v[tot][0]= maxx-rad+vec[a][0];
			wt->outer_v[tot][1]= miny+vec[a][1];
			
			wt->inner_uv[tot][0]= facxi*(wt->inner_v[tot][0] - minxi);
			wt->inner_uv[tot][1]= facyi*(wt->inner_v[tot][1] - minyi);
		}
	}
	else {
		wt->inner_v[tot][0]= maxxi;
		wt->inner_v[tot][1]= minyi;
		
		wt->outer_v[tot][0]= maxx;
		wt->outer_v[tot][1]= miny;

		wt->inner_uv[tot][0]= 1.0f;
		wt->inner_uv[tot][1]= 0.0f;
		
		tot++;
	}
	
	wt->halfwayvert= tot;
	
	/* corner right-top */
	if(roundboxalign & UI_CNR_TOP_RIGHT) {
		
		for(a=0; a < WIDGET_CURVE_RESOLU; a++, tot++) {
			wt->inner_v[tot][0]= maxxi-veci[a][1];
			wt->inner_v[tot][1]= maxyi-radi+veci[a][0];
			
			wt->outer_v[tot][0]= maxx-vec[a][1];
			wt->outer_v[tot][1]= maxy-rad+vec[a][0];
			
			wt->inner_uv[tot][0]= facxi*(wt->inner_v[tot][0] - minxi);
			wt->inner_uv[tot][1]= facyi*(wt->inner_v[tot][1] - minyi);
		}
	}
	else {
		wt->inner_v[tot][0]= maxxi;
		wt->inner_v[tot][1]= maxyi;
		
		wt->outer_v[tot][0]= maxx;
		wt->outer_v[tot][1]= maxy;
		
		wt->inner_uv[tot][0]= 1.0f;
		wt->inner_uv[tot][1]= 1.0f;
		
		tot++;
	}
	
	/* corner left-top */
	if(roundboxalign & UI_CNR_TOP_LEFT) {
		
		for(a=0; a < WIDGET_CURVE_RESOLU; a++, tot++) {
			wt->inner_v[tot][0]= minxi+radi-veci[a][0];
			wt->inner_v[tot][1]= maxyi-veci[a][1];
			
			wt->outer_v[tot][0]= minx+rad-vec[a][0];
			wt->outer_v[tot][1]= maxy-vec[a][1];
			
			wt->inner_uv[tot][0]= facxi*(wt->inner_v[tot][0] - minxi);
			wt->inner_uv[tot][1]= facyi*(wt->inner_v[tot][1] - minyi);
		}
		
	}
	else {
		
		wt->inner_v[tot][0]= minxi;
		wt->inner_v[tot][1]= maxyi;
		
		wt->outer_v[tot][0]= minx;
		wt->outer_v[tot][1]= maxy;
		
		wt->inner_uv[tot][0]= 0.0f;
		wt->inner_uv[tot][1]= 1.0f;
		
		tot++;
	}

	BLI_assert(tot <= WIDGET_SIZE_MAX);

	wt->totvert= tot;
}

static void round_box_edges(uiWidgetBase *wt, int roundboxalign, rcti *rect, float rad)
{
	round_box__edges(wt, roundboxalign, rect, rad, rad-1.0f);
}


/* based on button rect, return scaled array of triangles */
static void widget_num_tria(uiWidgetTrias *tria, rcti *rect, float triasize, char where)
{
	float centx, centy, sizex, sizey, minsize;
	int a, i1=0, i2=1;
	
	minsize= MIN2(rect->xmax-rect->xmin, rect->ymax-rect->ymin);
	
	/* center position and size */
	centx= (float)rect->xmin + 0.5f*minsize;
	centy= (float)rect->ymin + 0.5f*minsize;
	sizex= sizey= -0.5f*triasize*minsize;

	if(where=='r') {
		centx= (float)rect->xmax - 0.5f*minsize;
		sizex= -sizex;
	}	
	else if(where=='t') {
		centy= (float)rect->ymax - 0.5f*minsize;
		sizey= -sizey;
		i2=0; i1= 1;
	}	
	else if(where=='b') {
		sizex= -sizex;
		i2=0; i1= 1;
	}	
	
	for(a=0; a<3; a++) {
		tria->vec[a][0]= sizex*num_tria_vert[a][i1] + centx;
		tria->vec[a][1]= sizey*num_tria_vert[a][i2] + centy;
	}
	
	tria->tot= 1;
	tria->index= num_tria_face;
}

static void widget_scroll_circle(uiWidgetTrias *tria, rcti *rect, float triasize, char where)
{
	float centx, centy, sizex, sizey, minsize;
	int a, i1=0, i2=1;
	
	minsize= MIN2(rect->xmax-rect->xmin, rect->ymax-rect->ymin);
	
	/* center position and size */
	centx= (float)rect->xmin + 0.5f*minsize;
	centy= (float)rect->ymin + 0.5f*minsize;
	sizex= sizey= -0.5f*triasize*minsize;

	if(where=='r') {
		centx= (float)rect->xmax - 0.5f*minsize;
		sizex= -sizex;
	}	
	else if(where=='t') {
		centy= (float)rect->ymax - 0.5f*minsize;
		sizey= -sizey;
		i2=0; i1= 1;
	}	
	else if(where=='b') {
		sizex= -sizex;
		i2=0; i1= 1;
	}	
	
	for(a=0; a<16; a++) {
		tria->vec[a][0]= sizex*scroll_circle_vert[a][i1] + centx;
		tria->vec[a][1]= sizey*scroll_circle_vert[a][i2] + centy;
	}
	
	tria->tot= 14;
	tria->index= scroll_circle_face;
}

static void widget_trias_draw(uiWidgetTrias *tria)
{
	glEnableClientState(GL_VERTEX_ARRAY);
	glVertexPointer(2, GL_FLOAT, 0, tria->vec);
	glDrawElements(GL_TRIANGLES, tria->tot*3, GL_UNSIGNED_INT, tria->index);
	glDisableClientState(GL_VERTEX_ARRAY);
}

static void widget_menu_trias(uiWidgetTrias *tria, rcti *rect)
{
	float centx, centy, size, asp;
	int a;
		
	/* center position and size */
	centx= rect->xmax - 0.5f*(rect->ymax-rect->ymin);
	centy= rect->ymin + 0.5f*(rect->ymax-rect->ymin);
	size= 0.4f*(rect->ymax-rect->ymin);
	
	/* XXX exception */
	asp= ((float)rect->xmax-rect->xmin)/((float)rect->ymax-rect->ymin);
	if(asp > 1.2f && asp < 2.6f)
		centx= rect->xmax - 0.3f*(rect->ymax-rect->ymin);
	
	for(a=0; a<6; a++) {
		tria->vec[a][0]= size*menu_tria_vert[a][0] + centx;
		tria->vec[a][1]= size*menu_tria_vert[a][1] + centy;
	}

	tria->tot= 2;
	tria->index= menu_tria_face;
}

static void widget_check_trias(uiWidgetTrias *tria, rcti *rect)
{
	float centx, centy, size;
	int a;
	
	/* center position and size */
	centx= rect->xmin + 0.5f*(rect->ymax-rect->ymin);
	centy= rect->ymin + 0.5f*(rect->ymax-rect->ymin);
	size= 0.5f*(rect->ymax-rect->ymin);
	
	for(a=0; a<6; a++) {
		tria->vec[a][0]= size*check_tria_vert[a][0] + centx;
		tria->vec[a][1]= size*check_tria_vert[a][1] + centy;
	}
	
	tria->tot= 4;
	tria->index= check_tria_face;
}


/* prepares shade colors */
static void shadecolors4(char coltop[4], char *coldown, const char *color, short shadetop, short shadedown)
{
	
	coltop[0]= CLAMPIS(color[0]+shadetop, 0, 255);
	coltop[1]= CLAMPIS(color[1]+shadetop, 0, 255);
	coltop[2]= CLAMPIS(color[2]+shadetop, 0, 255);
	coltop[3]= color[3];

	coldown[0]= CLAMPIS(color[0]+shadedown, 0, 255);
	coldown[1]= CLAMPIS(color[1]+shadedown, 0, 255);
	coldown[2]= CLAMPIS(color[2]+shadedown, 0, 255);
	coldown[3]= color[3];	
}

static void round_box_shade_col4_r(unsigned char col_r[4], const char col1[4], const char col2[4], const float fac)
{
	const int faci= FTOCHAR(fac);
	const int facm= 255-faci;

	col_r[0]= (faci*col1[0] + facm*col2[0])>>8;
	col_r[1]= (faci*col1[1] + facm*col2[1])>>8;
	col_r[2]= (faci*col1[2] + facm*col2[2])>>8;
	col_r[3]= (faci*col1[3] + facm*col2[3])>>8;
}

static void widget_verts_to_quad_strip(uiWidgetBase *wtb, const int totvert, float quad_strip[WIDGET_SIZE_MAX*2+2][2])
{
	int a;
	for(a=0; a<totvert; a++) {
		copy_v2_v2(quad_strip[a*2], wtb->outer_v[a]);
		copy_v2_v2(quad_strip[a*2+1], wtb->inner_v[a]);
	}
	copy_v2_v2(quad_strip[a*2], wtb->outer_v[0]);
	copy_v2_v2(quad_strip[a*2+1], wtb->inner_v[0]);
}

static void widget_verts_to_quad_strip_open(uiWidgetBase *wtb, const int totvert, float quad_strip[WIDGET_SIZE_MAX*2][2])
{
	int a;
	for(a=0; a<totvert; a++) {
		quad_strip[a*2][0]= wtb->outer_v[a][0];
		quad_strip[a*2][1]= wtb->outer_v[a][1];
		quad_strip[a*2+1][0]= wtb->outer_v[a][0];
		quad_strip[a*2+1][1]= wtb->outer_v[a][1] - 1.0f;
	}
}

static void widgetbase_outline(uiWidgetBase *wtb)
{
	float quad_strip[WIDGET_SIZE_MAX*2+2][2]; /* + 2 because the last pair is wrapped */
	widget_verts_to_quad_strip(wtb, wtb->totvert, quad_strip);

	glEnableClientState(GL_VERTEX_ARRAY);
	glVertexPointer(2, GL_FLOAT, 0, quad_strip);
	glDrawArrays(GL_QUAD_STRIP, 0, wtb->totvert*2 + 2);
	glDisableClientState(GL_VERTEX_ARRAY);
}

static void widgetbase_draw(uiWidgetBase *wtb, uiWidgetColors *wcol)
{
	int j, a;
	
	glEnable(GL_BLEND);

	/* backdrop non AA */
	if(wtb->inner) {
		if(wcol->shaded==0) {
			if (wcol->alpha_check) {
				float inner_v_half[WIDGET_SIZE_MAX][2];
				float x_mid= 0.0f; /* used for dumb clamping of values */

				/* dark checkers */
				glColor4ub(UI_TRANSP_DARK, UI_TRANSP_DARK, UI_TRANSP_DARK, 255);
				glEnableClientState(GL_VERTEX_ARRAY);
				glVertexPointer(2, GL_FLOAT, 0, wtb->inner_v);
				glDrawArrays(GL_POLYGON, 0, wtb->totvert);
				glDisableClientState(GL_VERTEX_ARRAY);

				/* light checkers */
				glEnable(GL_POLYGON_STIPPLE);
				glColor4ub(UI_TRANSP_LIGHT, UI_TRANSP_LIGHT, UI_TRANSP_LIGHT, 255);
				glPolygonStipple(checker_stipple_sml);

				glEnableClientState(GL_VERTEX_ARRAY);
				glVertexPointer(2, GL_FLOAT, 0, wtb->inner_v);
				glDrawArrays(GL_POLYGON, 0, wtb->totvert);
				glDisableClientState(GL_VERTEX_ARRAY);

				glDisable(GL_POLYGON_STIPPLE);

				/* alpha fill */
				glBlendFunc(GL_SRC_ALPHA, GL_ONE_MINUS_SRC_ALPHA);

				glColor4ubv((unsigned char*)wcol->inner);
				glEnableClientState(GL_VERTEX_ARRAY);

				for(a=0; a<wtb->totvert; a++) {
					x_mid += wtb->inner_v[a][0];
				}
				x_mid /= wtb->totvert;

				glVertexPointer(2, GL_FLOAT, 0, wtb->inner_v);
				glDrawArrays(GL_POLYGON, 0, wtb->totvert);
				glDisableClientState(GL_VERTEX_ARRAY);

				/* 1/2 solid color */
				glColor4ub(wcol->inner[0], wcol->inner[1], wcol->inner[2], 255);

				for(a=0; a<wtb->totvert; a++) {
					inner_v_half[a][0]= MIN2(wtb->inner_v[a][0], x_mid);
					inner_v_half[a][1]= wtb->inner_v[a][1];
				}

				glEnableClientState(GL_VERTEX_ARRAY);
				glVertexPointer(2, GL_FLOAT, 0, inner_v_half);
				glDrawArrays(GL_POLYGON, 0, wtb->totvert);
				glDisableClientState(GL_VERTEX_ARRAY);
			}
			else {
				/* simple fill */
				glColor4ubv((unsigned char*)wcol->inner);

				glEnableClientState(GL_VERTEX_ARRAY);
				glVertexPointer(2, GL_FLOAT, 0, wtb->inner_v);
				glDrawArrays(GL_POLYGON, 0, wtb->totvert);
				glDisableClientState(GL_VERTEX_ARRAY);
			}
		}
		else {
			char col1[4], col2[4];
			unsigned char col_array[WIDGET_SIZE_MAX * 4];
			unsigned char *col_pt= col_array;
			
			shadecolors4(col1, col2, wcol->inner, wcol->shadetop, wcol->shadedown);
			
			glShadeModel(GL_SMOOTH);
			for(a=0; a<wtb->totvert; a++, col_pt += 4) {
				round_box_shade_col4_r(col_pt, col1, col2, wtb->inner_uv[a][wtb->shadedir]);
			}

			glEnableClientState(GL_VERTEX_ARRAY);
			glEnableClientState(GL_COLOR_ARRAY);
			glVertexPointer(2, GL_FLOAT, 0, wtb->inner_v);
			glColorPointer(4, GL_UNSIGNED_BYTE, 0, col_array);
			glDrawArrays(GL_POLYGON, 0, wtb->totvert);
			glDisableClientState(GL_VERTEX_ARRAY);
			glDisableClientState(GL_COLOR_ARRAY);

			glShadeModel(GL_FLAT);
		}
	}
	
	/* for each AA step */
	if(wtb->outline) {
		float quad_strip[WIDGET_SIZE_MAX*2+2][2]; /* + 2 because the last pair is wrapped */
		float quad_strip_emboss[WIDGET_SIZE_MAX*2][2]; /* only for emboss */

		widget_verts_to_quad_strip(wtb, wtb->totvert, quad_strip);

		if(wtb->emboss) {
			widget_verts_to_quad_strip_open(wtb, wtb->halfwayvert, quad_strip_emboss);
		}

		glEnableClientState(GL_VERTEX_ARRAY);

		for(j=0; j<8; j++) {
			glTranslatef(1.0f * jit[j][0], 1.0f * jit[j][1], 0.0f);
			
			/* outline */
			glColor4ub(wcol->outline[0], wcol->outline[1], wcol->outline[2], 32);

			glVertexPointer(2, GL_FLOAT, 0, quad_strip);
			glDrawArrays(GL_QUAD_STRIP, 0, wtb->totvert*2 + 2);
		
			/* emboss bottom shadow */
			if(wtb->emboss) {
				glColor4f(1.0f, 1.0f, 1.0f, wtb->emboss);

				glVertexPointer(2, GL_FLOAT, 0, quad_strip_emboss);
				glDrawArrays(GL_QUAD_STRIP, 0, wtb->halfwayvert*2);
			}
			
			glTranslatef(-1.0f * jit[j][0], -1.0f * jit[j][1], 0.0f);
		}

		glDisableClientState(GL_VERTEX_ARRAY);
	}
	
	/* decoration */
	if(wtb->tria1.tot || wtb->tria2.tot) {
		/* for each AA step */
		for(j=0; j<8; j++) {
			glTranslatef(1.0f * jit[j][0], 1.0f * jit[j][1], 0.0f);

			if(wtb->tria1.tot) {
				glColor4ub(wcol->item[0], wcol->item[1], wcol->item[2], 32);
				widget_trias_draw(&wtb->tria1);
			}
			if(wtb->tria2.tot) {
				glColor4ub(wcol->item[0], wcol->item[1], wcol->item[2], 32);
				widget_trias_draw(&wtb->tria2);
			}
		
			glTranslatef(-1.0f * jit[j][0], -1.0f * jit[j][1], 0.0f);
		}
	}

	glDisable(GL_BLEND);
	
}

/* *********************** text/icon ************************************** */

#define PREVIEW_PAD	4

static void widget_draw_preview(BIFIconID icon, float UNUSED(alpha), rcti *rect)
{
	int w, h, size;

	if(icon==ICON_NONE)
		return;

	w = rect->xmax - rect->xmin;
	h = rect->ymax - rect->ymin;
	size = MIN2(w, h);
	size -= PREVIEW_PAD*2;	/* padding */

	if(size > 0) {
		int x = rect->xmin + w/2 - size/2;
		int y = rect->ymin + h/2 - size/2;

		UI_icon_draw_preview_aspect_size(x, y, icon, 1.0f, size);
	}
}


/* icons have been standardized... and this call draws in untransformed coordinates */

static void widget_draw_icon(uiBut *but, BIFIconID icon, float alpha, rcti *rect)
{
	int xs=0, ys=0;
	float aspect, height;
	
	if (but->flag & UI_ICON_PREVIEW) {
		widget_draw_preview(icon, alpha, rect);
		return;
	}
	
	/* this icon doesn't need draw... */
	if(icon==ICON_BLANK1 && (but->flag & UI_ICON_SUBMENU)==0) return;
	
	/* we need aspect from block, for menus... these buttons are scaled in uiPositionBlock() */
	aspect= but->block->aspect;
	if(aspect != but->aspect) {
		/* prevent scaling up icon in pupmenu */
		if (aspect < 1.0f) {			
			height= UI_DPI_ICON_SIZE;
			aspect = 1.0f;
			
		}
		else 
			height= UI_DPI_ICON_SIZE/aspect;
	}
	else
		height= UI_DPI_ICON_SIZE;
	
	/* calculate blend color */
	if ELEM4(but->type, TOG, ROW, TOGN, LISTROW) {
		if(but->flag & UI_SELECT);
		else if(but->flag & UI_ACTIVE);
		else alpha= 0.5f;
	}
	
	/* extra feature allows more alpha blending */
	if(but->type==LABEL && but->a1==1.0f) alpha *= but->a2;
	
	glEnable(GL_BLEND);
	
	if(icon && icon!=ICON_BLANK1) {
		if(but->flag & UI_ICON_LEFT) {
			if (but->type==BUT_TOGDUAL) {
				if (but->drawstr[0]) {
					xs= rect->xmin-1;
				} else {
					xs= (rect->xmin+rect->xmax- height)/2;
				}
			}
			else if (but->block->flag & UI_BLOCK_LOOP) {
				if(but->type==SEARCH_MENU)
					xs= rect->xmin+4;
				else
					xs= rect->xmin+1;
			}
			else if ((but->type==ICONROW) || (but->type==ICONTEXTROW)) {
				xs= rect->xmin+3;
			}
			else {
				xs= rect->xmin+4;
			}
			ys= (rect->ymin+rect->ymax- height)/2;
		}
		else {
			xs= (rect->xmin+rect->xmax- height)/2;
			ys= (rect->ymin+rect->ymax- height)/2;
		}
		
		/* to indicate draggable */
		if(but->dragpoin && (but->flag & UI_ACTIVE)) {
			float rgb[3]= {1.25f, 1.25f, 1.25f};
			UI_icon_draw_aspect_color(xs, ys, icon, aspect, rgb);
		}
		else
			UI_icon_draw_aspect(xs, ys, icon, aspect, alpha);
	}
	
	if((but->flag & UI_ICON_SUBMENU) && (but->dt == UI_EMBOSSP)) {
		xs= rect->xmax-17;
		ys= (rect->ymin+rect->ymax- height)/2;
		
		UI_icon_draw_aspect(xs, ys, ICON_RIGHTARROW_THIN, aspect, alpha);
	}
	
	glDisable(GL_BLEND);
}

/* sets but->ofs to make sure text is correctly visible */
static void ui_text_leftclip(uiFontStyle *fstyle, uiBut *but, rcti *rect)
{
	int border= (but->flag & UI_BUT_ALIGN_RIGHT)? 8: 10;
	int okwidth= rect->xmax-rect->xmin - border;
	
	if (but->flag & UI_HAS_ICON) okwidth -= UI_DPI_ICON_SIZE;
	
	/* need to set this first */
	uiStyleFontSet(fstyle);
	
	if (fstyle->kerning==1)	/* for BLF_width */
		BLF_enable(fstyle->uifont_id, BLF_KERNING_DEFAULT);

	/* if text editing we define ofs dynamically */
	if(but->editstr && but->pos >= 0) {
		if(but->ofs > but->pos)
			but->ofs= but->pos;
	}
	else but->ofs= 0;
	
	but->strwidth= BLF_width(fstyle->uifont_id, but->drawstr + but->ofs);
	
	while(but->strwidth > okwidth) {
		
		/* textbut exception, clip right when... */
		if(but->editstr && but->pos >= 0) {
			float width;
			char buf[UI_MAX_DRAW_STR];
			
			/* copy draw string */
			BLI_strncpy(buf, but->drawstr, sizeof(buf));
			/* string position of cursor */
			buf[but->pos]= 0;
			width= BLF_width(fstyle->uifont_id, buf+but->ofs);
			
			/* if cursor is at 20 pixels of right side button we clip left */
			if(width > okwidth-20)
				but->ofs++;
			else {
				/* shift string to the left */
				if(width < 20 && but->ofs > 0)
					but->ofs--;
				but->drawstr[ strlen(but->drawstr)-1 ]= 0;
			}
		}
		else
			but->ofs++;

		but->strwidth= BLF_width(fstyle->uifont_id, but->drawstr+but->ofs);
		
		if(but->strwidth < 10) break;
	}
	
	if (fstyle->kerning==1)
		BLF_disable(fstyle->uifont_id, BLF_KERNING_DEFAULT);
}

static void ui_text_label_rightclip(uiFontStyle *fstyle, uiBut *but, rcti *rect)
{
	int border= (but->flag & UI_BUT_ALIGN_RIGHT)? 8: 10;
	int okwidth= rect->xmax-rect->xmin - border;
	char *cpoin=NULL;
	char *cpend = but->drawstr + strlen(but->drawstr);
	
	/* need to set this first */
	uiStyleFontSet(fstyle);
	
	if (fstyle->kerning==1)	/* for BLF_width */
		BLF_enable(fstyle->uifont_id, BLF_KERNING_DEFAULT);
	
	but->strwidth= BLF_width(fstyle->uifont_id, but->drawstr);
	but->ofs= 0;
	
	/* find the space after ':' separator */
	cpoin= strrchr(but->drawstr, ':');
	
	if (cpoin && (cpoin < cpend-2)) {
		char *cp2 = cpoin;
		
		/* chop off the leading text, starting from the right */
		while (but->strwidth > okwidth && cp2 > but->drawstr) {
			/* shift the text after and including cp2 back by 1 char, +1 to include null terminator */
			memmove(cp2-1, cp2, strlen(cp2)+1);
			cp2--;
			
			but->strwidth= BLF_width(fstyle->uifont_id, but->drawstr+but->ofs);
			if(but->strwidth < 10) break;
		}
	
	
		/* after the leading text is gone, chop off the : and following space, with ofs */
		while ((but->strwidth > okwidth) && (but->ofs < 2))
		{
			but->ofs++;
			but->strwidth= BLF_width(fstyle->uifont_id, but->drawstr+but->ofs);
			if(but->strwidth < 10) break;
		}
		
	}

	/* once the label's gone, chop off the least significant digits */
	while(but->strwidth > okwidth ) {
		int pos= strlen(but->drawstr);
		
		but->drawstr[ pos-1 ] = 0;
		pos--;
		
		but->strwidth= BLF_width(fstyle->uifont_id, but->drawstr+but->ofs);
		if(but->strwidth < 10) break;
	}
	
	if (fstyle->kerning==1)
		BLF_disable(fstyle->uifont_id, BLF_KERNING_DEFAULT);
}


static void widget_draw_text(uiFontStyle *fstyle, uiWidgetColors *wcol, uiBut *but, rcti *rect)
{
//	int transopts;
	char *cpoin = NULL;
	
	/* for underline drawing */
	float font_xofs, font_yofs;

	uiStyleFontSet(fstyle);
	
	if(but->editstr || (but->flag & UI_TEXT_LEFT))
		fstyle->align= UI_STYLE_TEXT_LEFT;
	else
		fstyle->align= UI_STYLE_TEXT_CENTER;			
	
	if (fstyle->kerning==1)	/* for BLF_width */
		BLF_enable(fstyle->uifont_id, BLF_KERNING_DEFAULT);
	
	/* text button selection and cursor */
	if(but->editstr && but->pos != -1) {
		short t=0, pos=0, ch;
		short selsta_tmp, selend_tmp, selsta_draw, selwidth_draw;

		if ((but->selend - but->selsta) > 0) {
			/* text button selection */
			selsta_tmp = but->selsta;
			selend_tmp = but->selend;
			
			if(but->drawstr[0]!=0) {

				if (but->selsta >= but->ofs) {
					ch= but->drawstr[selsta_tmp];
					but->drawstr[selsta_tmp]= 0;
					
					selsta_draw = BLF_width(fstyle->uifont_id, but->drawstr+but->ofs);
					
					but->drawstr[selsta_tmp]= ch;
				} else
					selsta_draw = 0;
				
				ch= but->drawstr[selend_tmp];
				but->drawstr[selend_tmp]= 0;
				
				selwidth_draw = BLF_width(fstyle->uifont_id, but->drawstr+but->ofs);
				
				but->drawstr[selend_tmp]= ch;

				glColor3ubv((unsigned char*)wcol->item);
				glRects(rect->xmin+selsta_draw, rect->ymin+2, rect->xmin+selwidth_draw, rect->ymax-2);
			}
		} else {
			/* text cursor */
			pos= but->pos;
			if(pos >= but->ofs) {
				if(but->drawstr[0]!=0) {
					ch= but->drawstr[pos];
					but->drawstr[pos]= 0;
					
					t= BLF_width(fstyle->uifont_id, but->drawstr+but->ofs) / but->aspect;
					
					but->drawstr[pos]= ch;
				}

				glColor3f(0.20, 0.6, 0.9);
				glRects(rect->xmin+t, rect->ymin+2, rect->xmin+t+2, rect->ymax-2);
			}
		}
	}
	
	if (fstyle->kerning == 1)
		BLF_disable(fstyle->uifont_id, BLF_KERNING_DEFAULT);
	
	//	ui_rasterpos_safe(x, y, but->aspect);
//	if(but->type==IDPOIN) transopts= 0;	// no translation, of course!
//	else transopts= ui_translate_buttons();
	
	/* cut string in 2 parts - only for menu entries */
	if((but->block->flag & UI_BLOCK_LOOP)) {
		if(ELEM5(but->type, SLI, NUM, TEX, NUMSLI, NUMABS)==0) {
			cpoin= strchr(but->drawstr, '|');
			if(cpoin) *cpoin= 0;		
		}
	}
	
	glColor3ubv((unsigned char*)wcol->text);

	uiStyleFontDrawExt(fstyle, rect, but->drawstr+but->ofs, &font_xofs, &font_yofs);

	if(but->menu_key != '\0') {
		char fixedbuf[128];
		char *str;

		BLI_strncpy(fixedbuf, but->drawstr + but->ofs, sizeof(fixedbuf));

		str= strchr(fixedbuf, but->menu_key-32); /* upper case */
		if(str==NULL)
			str= strchr(fixedbuf, but->menu_key);

		if(str) {
			int ul_index= -1;
			float ul_advance;

			ul_index= (int)(str - fixedbuf);

			if (fstyle->kerning == 1) {
				BLF_enable(fstyle->uifont_id, BLF_KERNING_DEFAULT);
			}

			fixedbuf[ul_index]= '\0';
			ul_advance= BLF_width(fstyle->uifont_id, fixedbuf);

			BLF_position(fstyle->uifont_id, rect->xmin+font_xofs + ul_advance, rect->ymin+font_yofs, 0.0f);
			BLF_draw(fstyle->uifont_id, "_", 2);

			if (fstyle->kerning == 1) {
				BLF_disable(fstyle->uifont_id, BLF_KERNING_DEFAULT);
			}
		}
	}

	/* part text right aligned */
	if(cpoin) {
		fstyle->align= UI_STYLE_TEXT_RIGHT;
		rect->xmax-=5;
		uiStyleFontDraw(fstyle, rect, cpoin+1);
		*cpoin= '|';
	}
}

/* draws text and icons for buttons */
static void widget_draw_text_icon(uiFontStyle *fstyle, uiWidgetColors *wcol, uiBut *but, rcti *rect)
{
	
	if(but==NULL) return;

	/* clip but->drawstr to fit in available space */
	if (but->editstr && but->pos >= 0) {
		ui_text_leftclip(fstyle, but, rect);
	}
	else if (ELEM4(but->type, NUM, NUMABS, NUMSLI, SLI)) {
		ui_text_label_rightclip(fstyle, but, rect);
	}
	else if (ELEM(but->type, TEX, SEARCH_MENU)) {
		ui_text_leftclip(fstyle, but, rect);
	}
	else if ((but->block->flag & UI_BLOCK_LOOP) && (but->type == BUT)) {
		ui_text_leftclip(fstyle, but, rect);
	}
	else but->ofs= 0;
	
	/* check for button text label */
	if (but->type == ICONTEXTROW) {
		widget_draw_icon(but, (BIFIconID) (but->icon+but->iconadd), 1.0f, rect);
	}
	else {
				
		if(but->type==BUT_TOGDUAL) {
			int dualset= 0;
			if(but->pointype==SHO)
				dualset= BTST( *(((short *)but->poin)+1), but->bitnr);
			else if(but->pointype==INT)
				dualset= BTST( *(((int *)but->poin)+1), but->bitnr);
			
			widget_draw_icon(but, ICON_DOT, dualset?1.0f:0.25f, rect);
		}
		else if(but->type==MENU && (but->flag & UI_BUT_NODE_LINK)) {
<<<<<<< HEAD
			/* node link hacking */
=======
>>>>>>> db75cc4c
			int tmp = rect->xmin;
			rect->xmin = rect->xmax - (rect->ymax - rect->ymin) - 1;
			widget_draw_icon(but, ICON_LAYER_USED, 1.0f, rect);
			rect->xmin = tmp;
		}
		
		/* If there's an icon too (made with uiDefIconTextBut) then draw the icon
		and offset the text label to accommodate it */
		
		if (but->flag & UI_HAS_ICON) {
			widget_draw_icon(but, but->icon+but->iconadd, 1.0f, rect);
			
			rect->xmin += (int)((float)UI_icon_get_width(but->icon+but->iconadd) * UI_DPI_ICON_FAC);
			
			if(but->editstr || (but->flag & UI_TEXT_LEFT)) 
				rect->xmin += 5;
		}
		else if((but->flag & UI_TEXT_LEFT)) 
			rect->xmin += 5;
		
		/* always draw text for textbutton cursor */
		widget_draw_text(fstyle, wcol, but, rect);

	}
}



/* *********************** widget types ************************************* */


/*   uiWidgetStateColors
	char inner_anim[4];
	char inner_anim_sel[4];
	char inner_key[4];
	char inner_key_sel[4];
	char inner_driven[4];
	char inner_driven_sel[4];
	float blend;
 
*/

static struct uiWidgetStateColors wcol_state_colors= {
	{115, 190, 76, 255},
	{90, 166, 51, 255},
	{240, 235, 100, 255},
	{215, 211, 75, 255},
	{180, 0, 255, 255},
	{153, 0, 230, 255},
	0.5f, 0.0f
};

/*  uiWidgetColors
	float outline[3];
	float inner[4];
	float inner_sel[4];
	float item[3];
	float text[3];
	float text_sel[3];

	short shaded;
	float shadetop, shadedown;
*/	

static struct uiWidgetColors wcol_num= {
	{25, 25, 25, 255},
	{160, 160, 160, 255},
	{153, 153, 153, 255},
	{90, 90, 90, 255},
	
	{0, 0, 0, 255},
	{255, 255, 255, 255},
	
	1,
	-5, 0
};

static struct uiWidgetColors wcol_numslider= {
	{25, 25, 25, 255},
	{160, 160, 160, 255},
	{153, 153, 153, 255},
	{128, 128, 128, 255},
	
	{0, 0, 0, 255},
	{255, 255, 255, 255},
	
	1,
	-5, 0
};

static struct uiWidgetColors wcol_text= {
	{25, 25, 25, 255},
	{153, 153, 153, 255},
	{153, 153, 153, 255},
	{90, 90, 90, 255},
	
	{0, 0, 0, 255},
	{255, 255, 255, 255},
	
	1,
	0, 5
};

static struct uiWidgetColors wcol_option= {
	{0, 0, 0, 255},
	{60, 60, 60, 255},
	{60, 60, 60, 255},
	{255, 255, 255, 255},
	
	{0, 0, 0, 255},
	{230, 230, 230, 255},
	
	1,
	5, -5
};

/* button that shows popup */
static struct uiWidgetColors wcol_menu= {
	{0, 0, 0, 255},
	{70, 70, 70, 255},
	{70, 70, 70, 255},
	{35, 35, 35, 255},
	
	{230, 230, 230, 255},
	{204, 204, 204, 255},
	
	1,
	5, -5
};

/* button that starts pulldown */
static struct uiWidgetColors wcol_pulldown= {
	{0, 0, 0, 255},
	{63, 63, 63, 255},
	{86, 128, 194, 255},
	{255, 255, 255, 255},
	
	{0, 0, 0, 255},
	{0, 0, 0, 255},
	
	0,
	25, -20
};

/* button inside menu */
static struct uiWidgetColors wcol_menu_item= {
	{0, 0, 0, 255},
	{0, 0, 0, 0},
	{86, 128, 194, 255},
	{255, 255, 255, 255},
	
	{255, 255, 255, 255},
	{0, 0, 0, 255},
	
	0,
	38, 0
};

/* backdrop menu + title text color */
static struct uiWidgetColors wcol_menu_back= {
	{0, 0, 0, 255},
	{25, 25, 25, 230},
	{45, 45, 45, 230},
	{100, 100, 100, 255},
	
	{160, 160, 160, 255},
	{255, 255, 255, 255},
	
	0,
	25, -20
};


static struct uiWidgetColors wcol_radio= {
	{0, 0, 0, 255},
	{70, 70, 70, 255},
	{86, 128, 194, 255},
	{255, 255, 255, 255},
	
	{230, 230, 230, 255},
	{0, 0, 0, 255},
	
	1,
	5, -5
};

static struct uiWidgetColors wcol_regular= {
	{25, 25, 25, 255},
	{153, 153, 153, 255},
	{100, 100, 100, 255},
	{25, 25, 25, 255},
	
	{0, 0, 0, 255},
	{255, 255, 255, 255},
	
	0,
	0, 0
};

static struct uiWidgetColors wcol_tool= {
	{25, 25, 25, 255},
	{153, 153, 153, 255},
	{100, 100, 100, 255},
	{25, 25, 25, 255},
	
	{0, 0, 0, 255},
	{255, 255, 255, 255},
	
	1,
	10, -20
};

static struct uiWidgetColors wcol_box= {
	{25, 25, 25, 255},
	{128, 128, 128, 255},
	{100, 100, 100, 255},
	{25, 25, 25, 255},
	
	{0, 0, 0, 255},
	{255, 255, 255, 255},
	
	0,
	0, 0
};

static struct uiWidgetColors wcol_toggle= {
	{25, 25, 25, 255},
	{153, 153, 153, 255},
	{100, 100, 100, 255},
	{25, 25, 25, 255},
	
	{0, 0, 0, 255},
	{255, 255, 255, 255},
	
	0,
	0, 0
};

static struct uiWidgetColors wcol_scroll= {
	{50, 50, 50, 180},
	{80, 80, 80, 180},
	{100, 100, 100, 180},
	{128, 128, 128, 255},
	
	{0, 0, 0, 255},
	{255, 255, 255, 255},
	
	1,
	5, -5
};

static struct uiWidgetColors wcol_progress= {
	{0, 0, 0, 255},
	{190, 190, 190, 255},
	{100, 100, 100, 180},
	{68, 68, 68, 255},
	
	{0, 0, 0, 255},
	{255, 255, 255, 255},
	
	0,
	0, 0
};

static struct uiWidgetColors wcol_list_item= {
	{0, 0, 0, 255},
	{0, 0, 0, 0},
	{86, 128, 194, 255},
	{0, 0, 0, 255},
	
	{0, 0, 0, 255},
	{0, 0, 0, 255},
	
	0,
	0, 0
};

/* free wcol struct to play with */
static struct uiWidgetColors wcol_tmp= {
	{0, 0, 0, 255},
	{128, 128, 128, 255},
	{100, 100, 100, 255},
	{25, 25, 25, 255},
	
	{0, 0, 0, 255},
	{255, 255, 255, 255},
	
	0,
	0, 0
};


/* called for theme init (new theme) and versions */
void ui_widget_color_init(ThemeUI *tui)
{
	tui->wcol_regular= wcol_regular;
	tui->wcol_tool= wcol_tool;
	tui->wcol_text= wcol_text;
	tui->wcol_radio= wcol_radio;
	tui->wcol_option= wcol_option;
	tui->wcol_toggle= wcol_toggle;
	tui->wcol_num= wcol_num;
	tui->wcol_numslider= wcol_numslider;
	tui->wcol_menu= wcol_menu;
	tui->wcol_pulldown= wcol_pulldown;
	tui->wcol_menu_back= wcol_menu_back;
	tui->wcol_menu_item= wcol_menu_item;
	tui->wcol_box= wcol_box;
	tui->wcol_scroll= wcol_scroll;
	tui->wcol_list_item= wcol_list_item;
	tui->wcol_progress= wcol_progress;

	tui->wcol_state= wcol_state_colors;
}

/* ************ button callbacks, state ***************** */

static void widget_state_blend(char cp[3], const char cpstate[3], const float fac)
{
	if(fac != 0.0f) {
		cp[0]= (int)((1.0f-fac)*cp[0] + fac*cpstate[0]);
		cp[1]= (int)((1.0f-fac)*cp[1] + fac*cpstate[1]);
		cp[2]= (int)((1.0f-fac)*cp[2] + fac*cpstate[2]);
	}
}

/* copy colors from theme, and set changes in it based on state */
static void widget_state(uiWidgetType *wt, int state)
{
	uiWidgetStateColors *wcol_state= wt->wcol_state;

	wt->wcol= *(wt->wcol_theme);
	
	if(state & UI_SELECT) {
		copy_v4_v4_char(wt->wcol.inner, wt->wcol.inner_sel);

		if(state & UI_BUT_ANIMATED_KEY)
			widget_state_blend(wt->wcol.inner, wcol_state->inner_key_sel, wcol_state->blend);
		else if(state & UI_BUT_ANIMATED)
			widget_state_blend(wt->wcol.inner, wcol_state->inner_anim_sel, wcol_state->blend);
		else if(state & UI_BUT_DRIVEN)
			widget_state_blend(wt->wcol.inner, wcol_state->inner_driven_sel, wcol_state->blend);

		copy_v3_v3_char(wt->wcol.text, wt->wcol.text_sel);
		
		if(state & UI_SELECT)
			SWAP(short, wt->wcol.shadetop, wt->wcol.shadedown);
	}
	else {
		if(state & UI_BUT_ANIMATED_KEY)
			widget_state_blend(wt->wcol.inner, wcol_state->inner_key, wcol_state->blend);
		else if(state & UI_BUT_ANIMATED)
			widget_state_blend(wt->wcol.inner, wcol_state->inner_anim, wcol_state->blend);
		else if(state & UI_BUT_DRIVEN)
			widget_state_blend(wt->wcol.inner, wcol_state->inner_driven, wcol_state->blend);

		if(state & UI_ACTIVE) { /* mouse over? */
			wt->wcol.inner[0]= wt->wcol.inner[0]>=240? 255 : wt->wcol.inner[0]+15;
			wt->wcol.inner[1]= wt->wcol.inner[1]>=240? 255 : wt->wcol.inner[1]+15;
			wt->wcol.inner[2]= wt->wcol.inner[2]>=240? 255 : wt->wcol.inner[2]+15;
		}
	}

	if(state & UI_BUT_REDALERT) {
		char red[4]= {255, 0, 0};
		widget_state_blend(wt->wcol.inner, red, 0.4f);
	}
	if(state & UI_BUT_NODE_ACTIVE) {
		char blue[4]= {86, 128, 194};
		widget_state_blend(wt->wcol.inner, blue, 0.3f);
	}
}

/* sliders use special hack which sets 'item' as inner when drawing filling */
static void widget_state_numslider(uiWidgetType *wt, int state)
{
	uiWidgetStateColors *wcol_state= wt->wcol_state;
	float blend= wcol_state->blend - 0.2f; // XXX special tweak to make sure that bar will still be visible

	/* call this for option button */
	widget_state(wt, state);
	
	/* now, set the inner-part so that it reflects state settings too */
	// TODO: maybe we should have separate settings for the blending colors used for this case?
	if(state & UI_SELECT) {
		
		if(state & UI_BUT_ANIMATED_KEY)
			widget_state_blend(wt->wcol.item, wcol_state->inner_key_sel, blend);
		else if(state & UI_BUT_ANIMATED)
			widget_state_blend(wt->wcol.item, wcol_state->inner_anim_sel, blend);
		else if(state & UI_BUT_DRIVEN)
			widget_state_blend(wt->wcol.item, wcol_state->inner_driven_sel, blend);
		
		if(state & UI_SELECT)
			SWAP(short, wt->wcol.shadetop, wt->wcol.shadedown);
	}
	else {
		if(state & UI_BUT_ANIMATED_KEY)
			widget_state_blend(wt->wcol.item, wcol_state->inner_key, blend);
		else if(state & UI_BUT_ANIMATED)
			widget_state_blend(wt->wcol.item, wcol_state->inner_anim, blend);
		else if(state & UI_BUT_DRIVEN)
			widget_state_blend(wt->wcol.item, wcol_state->inner_driven, blend);
	}
}

/* labels use theme colors for text */
static void widget_state_label(uiWidgetType *wt, int state)
{
	/* call this for option button */
	widget_state(wt, state);

	if(state & UI_SELECT)
		UI_GetThemeColor4ubv(TH_TEXT_HI, (unsigned char *)wt->wcol.text);
	else
		UI_GetThemeColor4ubv(TH_TEXT, (unsigned char *)wt->wcol.text);
	
}

/* labels use theme colors for text */
static void widget_state_option_menu(uiWidgetType *wt, int state)
{
	
	/* call this for option button */
	widget_state(wt, state);
	
	/* if not selected we get theme from menu back */
	if(state & UI_SELECT)
		UI_GetThemeColor4ubv(TH_TEXT_HI, (unsigned char *)wt->wcol.text);
	else {
		bTheme *btheme= U.themes.first; /* XXX */

		copy_v3_v3_char(wt->wcol.text, btheme->tui.wcol_menu_back.text);
	}
}


static void widget_state_nothing(uiWidgetType *wt, int UNUSED(state))
{
	wt->wcol= *(wt->wcol_theme);
}	

/* special case, button that calls pulldown */
static void widget_state_pulldown(uiWidgetType *wt, int state)
{
	wt->wcol= *(wt->wcol_theme);
	
	copy_v4_v4_char(wt->wcol.inner, wt->wcol.inner_sel);
	copy_v3_v3_char(wt->wcol.outline, wt->wcol.inner);

	if(state & UI_ACTIVE)
		copy_v3_v3_char(wt->wcol.text, wt->wcol.text_sel);
}

/* special case, menu items */
static void widget_state_menu_item(uiWidgetType *wt, int state)
{
	wt->wcol= *(wt->wcol_theme);
	
	if(state & (UI_BUT_DISABLED|UI_BUT_INACTIVE)) {
		wt->wcol.text[0]= 0.5f*(wt->wcol.text[0]+wt->wcol.text_sel[0]);
		wt->wcol.text[1]= 0.5f*(wt->wcol.text[1]+wt->wcol.text_sel[1]);
		wt->wcol.text[2]= 0.5f*(wt->wcol.text[2]+wt->wcol.text_sel[2]);
	}
	else if(state & UI_ACTIVE) {
		copy_v4_v4_char(wt->wcol.inner, wt->wcol.inner_sel);
		copy_v3_v3_char(wt->wcol.text, wt->wcol.text_sel);
	}
}


/* ************ menu backdrop ************************* */

/* outside of rect, rad to left/bottom/right */
static void widget_softshadow(rcti *rect, int roundboxalign, float radin, float radout)
{
	uiWidgetBase wtb;
	rcti rect1= *rect;
	float alpha, alphastep;
	int step, totvert;
	float quad_strip[WIDGET_SIZE_MAX*2][2];
	
	/* prevent tooltips to not show round shadow */
	if( 2.0f*radout > 0.2f*(rect1.ymax-rect1.ymin) )
		rect1.ymax -= 0.2f*(rect1.ymax-rect1.ymin);
	else
		rect1.ymax -= 2.0f*radout;
	
	/* inner part */
	totvert= round_box_shadow_edges(wtb.inner_v, &rect1, radin, roundboxalign & (UI_CNR_BOTTOM_RIGHT | UI_CNR_BOTTOM_LEFT), 0.0f);

	/* inverse linear shadow alpha */
	alpha= 0.15;
	alphastep= 0.67;
	
	glEnableClientState(GL_VERTEX_ARRAY);

	for(step= 1; step<=radout; step++, alpha*=alphastep) {
		round_box_shadow_edges(wtb.outer_v, &rect1, radin, UI_CNR_ALL, (float)step);
		
		glColor4f(0.0f, 0.0f, 0.0f, alpha);

		widget_verts_to_quad_strip_open(&wtb, totvert, quad_strip);

		glVertexPointer(2, GL_FLOAT, 0, quad_strip);
		glDrawArrays(GL_QUAD_STRIP, 0, totvert*2);
	}

	glDisableClientState(GL_VERTEX_ARRAY);
}

static void widget_menu_back(uiWidgetColors *wcol, rcti *rect, int flag, int direction)
{
	uiWidgetBase wtb;
	int roundboxalign= UI_CNR_ALL;
	
	widget_init(&wtb);
	
	/* menu is 2nd level or deeper */
	if (flag & UI_BLOCK_POPUP) {
		//rect->ymin -= 4.0;
		//rect->ymax += 4.0;
	}
	else if (direction == UI_DOWN) {
		roundboxalign= (UI_CNR_BOTTOM_RIGHT | UI_CNR_BOTTOM_LEFT);
		rect->ymin -= 4.0;
	} 
	else if (direction == UI_TOP) {
		roundboxalign= UI_CNR_TOP_LEFT | UI_CNR_TOP_RIGHT;
		rect->ymax += 4.0;
	}
	
	glEnable(GL_BLEND);
	widget_softshadow(rect, roundboxalign, 5.0f, 8.0f);
	
	round_box_edges(&wtb, roundboxalign, rect, 5.0f);
	wtb.emboss= 0.0f;
	widgetbase_draw(&wtb, wcol);
	
	glDisable(GL_BLEND);
}


static void ui_hsv_cursor(float x, float y)
{
	
	glPushMatrix();
	glTranslatef(x, y, 0.0f);
	
	glColor3f(1.0f, 1.0f, 1.0f);
	glutil_draw_filled_arc(0.0f, M_PI*2.0, 3.0f, 8);
	
	glEnable(GL_BLEND);
	glEnable(GL_LINE_SMOOTH );
	glColor3f(0.0f, 0.0f, 0.0f);
	glutil_draw_lined_arc(0.0f, M_PI*2.0, 3.0f, 12);
	glDisable(GL_BLEND);
	glDisable(GL_LINE_SMOOTH );
	
	glPopMatrix();
	
}

void ui_hsvcircle_vals_from_pos(float *valrad, float *valdist, rcti *rect, float mx, float my)
{
	/* duplication of code... well, simple is better now */
	float centx= (float)(rect->xmin + rect->xmax)/2;
	float centy= (float)(rect->ymin + rect->ymax)/2;
	float radius, dist;
	
	if( rect->xmax-rect->xmin > rect->ymax-rect->ymin )
		radius= (float)(rect->ymax - rect->ymin)/2; 
	else
		radius= (float)(rect->xmax - rect->xmin)/2; 

	mx-= centx;
	my-= centy;
	dist= sqrt( mx*mx + my*my);
	if(dist < radius)
		*valdist= dist/radius;
	else
		*valdist= 1.0f;
	
	*valrad= atan2f(mx, my)/(2.0f*(float)M_PI) + 0.5f;
}

static void ui_draw_but_HSVCIRCLE(uiBut *but, uiWidgetColors *wcol, rcti *rect)
{
	/* gouraud triangle fan */
	float radstep, ang= 0.0f;
	float centx, centy, radius;
	float rgb[3], hsvo[3], hsv[3], col[3], colcent[3];
	int a, tot= 32;
	int color_profile = but->block->color_profile;
	
	if (but->rnaprop && RNA_property_subtype(but->rnaprop) == PROP_COLOR_GAMMA)
		color_profile = BLI_PR_NONE;
	
	radstep= 2.0f*(float)M_PI/(float)tot;
	centx= (float)(rect->xmin + rect->xmax)/2;
	centy= (float)(rect->ymin + rect->ymax)/2;
	
	if( rect->xmax-rect->xmin > rect->ymax-rect->ymin )
		radius= (float)(rect->ymax - rect->ymin)/2; 
	else
		radius= (float)(rect->xmax - rect->xmin)/2; 
	
	/* color */
	ui_get_but_vectorf(but, rgb);
	copy_v3_v3(hsv, ui_block_hsv_get(but->block));
	rgb_to_hsv_compat(rgb[0], rgb[1], rgb[2], hsv, hsv+1, hsv+2);
	copy_v3_v3(hsvo, hsv);
	
	/* exception: if 'lock' is set
	 * lock the value of the color wheel to 1.
	 * Useful for color correction tools where you're only interested in hue. */
	if (but->flag & UI_BUT_COLOR_LOCK)
		hsv[2] = 1.f;
	else if (color_profile)
		hsv[2] = linearrgb_to_srgb(hsv[2]);
	
	hsv_to_rgb(0.f, 0.f, hsv[2], colcent, colcent+1, colcent+2);
	
	glShadeModel(GL_SMOOTH);

	glBegin(GL_TRIANGLE_FAN);
	glColor3fv(colcent);
	glVertex2f( centx, centy);
	
	for(a=0; a<=tot; a++, ang+=radstep) {
		float si= sin(ang);
		float co= cos(ang);
		
		ui_hsvcircle_vals_from_pos(hsv, hsv+1, rect, centx + co*radius, centy + si*radius);
		CLAMP(hsv[2], 0.0f, 1.0f); /* for display only */

		hsv_to_rgb(hsv[0], hsv[1], hsv[2], col, col+1, col+2);
		glColor3fv(col);
		glVertex2f( centx + co*radius, centy + si*radius);
	}
	glEnd();
	
	glShadeModel(GL_FLAT);
	
	/* fully rounded outline */
	glPushMatrix();
	glTranslatef(centx, centy, 0.0f);
	glEnable(GL_BLEND);
	glEnable(GL_LINE_SMOOTH );
	glColor3ubv((unsigned char*)wcol->outline);
	glutil_draw_lined_arc(0.0f, M_PI*2.0, radius, tot + 1);
	glDisable(GL_BLEND);
	glDisable(GL_LINE_SMOOTH );
	glPopMatrix();

	/* cursor */
	ang= 2.0f*(float)M_PI*hsvo[0] + 0.5f*(float)M_PI;

	if(but->flag & UI_BUT_COLOR_CUBIC)
		radius= (1.0f - powf(1.0f - hsvo[1], 3.0f)) *radius;
	else
		radius= hsvo[1] * radius;

	ui_hsv_cursor(centx + cosf(-ang)*radius, centy + sinf(-ang)*radius);
	
}

/* ************ custom buttons, old stuff ************** */

/* draws in resolution of 20x4 colors */
void ui_draw_gradient(rcti *rect, float *hsv, int type, float alpha)
{
	int a;
	float h= hsv[0], s= hsv[1], v= hsv[2];
	float dx, dy, sx1, sx2, sy;
	float col0[4][3];	// left half, rect bottom to top
	float col1[4][3];	// right half, rect bottom to top

	/* draw series of gouraud rects */
	glShadeModel(GL_SMOOTH);
	
	switch(type) {
		case UI_GRAD_SV:
			hsv_to_rgb(h, 0.0, 0.0,   &col1[0][0], &col1[0][1], &col1[0][2]);
			hsv_to_rgb(h, 0.333, 0.0, &col1[1][0], &col1[1][1], &col1[1][2]);
			hsv_to_rgb(h, 0.666, 0.0, &col1[2][0], &col1[2][1], &col1[2][2]);
			hsv_to_rgb(h, 1.0, 0.0,   &col1[3][0], &col1[3][1], &col1[3][2]);
			break;
		case UI_GRAD_HV:
			hsv_to_rgb(0.0, s, 0.0,   &col1[0][0], &col1[0][1], &col1[0][2]);
			hsv_to_rgb(0.0, s, 0.333, &col1[1][0], &col1[1][1], &col1[1][2]);
			hsv_to_rgb(0.0, s, 0.666, &col1[2][0], &col1[2][1], &col1[2][2]);
			hsv_to_rgb(0.0, s, 1.0,   &col1[3][0], &col1[3][1], &col1[3][2]);
			break;
		case UI_GRAD_HS:
			hsv_to_rgb(0.0, 0.0, v,   &col1[0][0], &col1[0][1], &col1[0][2]);
			hsv_to_rgb(0.0, 0.333, v, &col1[1][0], &col1[1][1], &col1[1][2]);
			hsv_to_rgb(0.0, 0.666, v, &col1[2][0], &col1[2][1], &col1[2][2]);
			hsv_to_rgb(0.0, 1.0, v,   &col1[3][0], &col1[3][1], &col1[3][2]);
			break;
		case UI_GRAD_H:
			hsv_to_rgb(0.0, 1.0, 1.0,   &col1[0][0], &col1[0][1], &col1[0][2]);
			copy_v3_v3(col1[1], col1[0]);
			copy_v3_v3(col1[2], col1[0]);
			copy_v3_v3(col1[3], col1[0]);
			break;
		case UI_GRAD_S:
			hsv_to_rgb(1.0, 0.0, 1.0,   &col1[1][0], &col1[1][1], &col1[1][2]);
			copy_v3_v3(col1[0], col1[1]);
			copy_v3_v3(col1[2], col1[1]);
			copy_v3_v3(col1[3], col1[1]);
			break;
		case UI_GRAD_V:
			hsv_to_rgb(1.0, 1.0, 0.0,   &col1[2][0], &col1[2][1], &col1[2][2]);
			copy_v3_v3(col1[0], col1[2]);
			copy_v3_v3(col1[1], col1[2]);
			copy_v3_v3(col1[3], col1[2]);
			break;
		default:
			assert(!"invalid 'type' argument");
			hsv_to_rgb(1.0, 1.0, 1.0,   &col1[2][0], &col1[2][1], &col1[2][2]);
			copy_v3_v3(col1[0], col1[2]);
			copy_v3_v3(col1[1], col1[2]);
			copy_v3_v3(col1[3], col1[2]);
	}
	
	/* old below */
	
	for(dx=0.0f; dx<1.0f; dx+= 0.05f) {
		// previous color
		copy_v3_v3(col0[0], col1[0]);
		copy_v3_v3(col0[1], col1[1]);
		copy_v3_v3(col0[2], col1[2]);
		copy_v3_v3(col0[3], col1[3]);
		
		// new color
		switch(type) {
			case UI_GRAD_SV:
				hsv_to_rgb(h, 0.0, dx,   &col1[0][0], &col1[0][1], &col1[0][2]);
				hsv_to_rgb(h, 0.333, dx, &col1[1][0], &col1[1][1], &col1[1][2]);
				hsv_to_rgb(h, 0.666, dx, &col1[2][0], &col1[2][1], &col1[2][2]);
				hsv_to_rgb(h, 1.0, dx,   &col1[3][0], &col1[3][1], &col1[3][2]);
				break;
			case UI_GRAD_HV:
				hsv_to_rgb(dx, s, 0.0,   &col1[0][0], &col1[0][1], &col1[0][2]);
				hsv_to_rgb(dx, s, 0.333, &col1[1][0], &col1[1][1], &col1[1][2]);
				hsv_to_rgb(dx, s, 0.666, &col1[2][0], &col1[2][1], &col1[2][2]);
				hsv_to_rgb(dx, s, 1.0,   &col1[3][0], &col1[3][1], &col1[3][2]);
				break;
			case UI_GRAD_HS:
				hsv_to_rgb(dx, 0.0, v,   &col1[0][0], &col1[0][1], &col1[0][2]);
				hsv_to_rgb(dx, 0.333, v, &col1[1][0], &col1[1][1], &col1[1][2]);
				hsv_to_rgb(dx, 0.666, v, &col1[2][0], &col1[2][1], &col1[2][2]);
				hsv_to_rgb(dx, 1.0, v,   &col1[3][0], &col1[3][1], &col1[3][2]);
				break;
			case UI_GRAD_H:
				hsv_to_rgb(dx, 1.0, 1.0,   &col1[0][0], &col1[0][1], &col1[0][2]);
				copy_v3_v3(col1[1], col1[0]);
				copy_v3_v3(col1[2], col1[0]);
				copy_v3_v3(col1[3], col1[0]);
				break;
			case UI_GRAD_S:
				hsv_to_rgb(h, dx, 1.0,   &col1[1][0], &col1[1][1], &col1[1][2]);
				copy_v3_v3(col1[0], col1[1]);
				copy_v3_v3(col1[2], col1[1]);
				copy_v3_v3(col1[3], col1[1]);
				break;
			case UI_GRAD_V:
				hsv_to_rgb(h, 1.0, dx,   &col1[2][0], &col1[2][1], &col1[2][2]);
				copy_v3_v3(col1[0], col1[2]);
				copy_v3_v3(col1[1], col1[2]);
				copy_v3_v3(col1[3], col1[2]);
				break;
		}
		
		// rect
		sx1= rect->xmin + dx*(rect->xmax-rect->xmin);
		sx2= rect->xmin + (dx+0.05f)*(rect->xmax-rect->xmin);
		sy= rect->ymin;
		dy= (rect->ymax-rect->ymin)/3.0;
		
		glBegin(GL_QUADS);
		for(a=0; a<3; a++, sy+=dy) {
			glColor4f(col0[a][0], col0[a][1], col0[a][2], alpha);
			glVertex2f(sx1, sy);
			
			glColor4f(col1[a][0], col1[a][1], col1[a][2], alpha);
			glVertex2f(sx2, sy);

			glColor4f(col1[a+1][0], col1[a+1][1], col1[a+1][2], alpha);
			glVertex2f(sx2, sy+dy);
			
			glColor4f(col0[a+1][0], col0[a+1][1], col0[a+1][2], alpha);
			glVertex2f(sx1, sy+dy);
		}
		glEnd();
	}
	
	glShadeModel(GL_FLAT);
	
}



static void ui_draw_but_HSVCUBE(uiBut *but, rcti *rect)
{
	float rgb[3], h,s,v;
	float x=0.0f, y=0.0f;
	float *hsv= ui_block_hsv_get(but->block);
	float hsvn[3];
	
	h= hsv[0];
	s= hsv[1];
	v= hsv[2];
	
	ui_get_but_vectorf(but, rgb);
	rgb_to_hsv_compat(rgb[0], rgb[1], rgb[2], &h, &s, &v);

	hsvn[0]= h;
	hsvn[1]= s;
	hsvn[2]= v;
	
	ui_draw_gradient(rect, hsvn, but->a1, 1.f);
	
	switch((int)but->a1) {
		case UI_GRAD_SV:
			x= v; y= s; break;
		case UI_GRAD_HV:
			x= h; y= v; break;
		case UI_GRAD_HS:
			x= h; y= s; break;
		case UI_GRAD_H:
			x= h; y= 0.5; break;
		case UI_GRAD_S:
			x= s; y= 0.5; break;
		case UI_GRAD_V:
			x= v; y= 0.5; break;
	}
	
	/* cursor */
	x= rect->xmin + x*(rect->xmax-rect->xmin);
	y= rect->ymin + y*(rect->ymax-rect->ymin);
	CLAMP(x, rect->xmin+3.0f, rect->xmax-3.0f);
	CLAMP(y, rect->ymin+3.0f, rect->ymax-3.0f);
	
	ui_hsv_cursor(x, y);
	
	/* outline */
	glColor3ub(0,  0,  0);
	fdrawbox((rect->xmin), (rect->ymin), (rect->xmax), (rect->ymax));
}

/* vertical 'value' slider, using new widget code */
static void ui_draw_but_HSV_v(uiBut *but, rcti *rect)
{
	uiWidgetBase wtb;
	float rad= 0.5f*(rect->xmax - rect->xmin);
	float x, y;
	float rgb[3], hsv[3], v, range;
	int color_profile = but->block->color_profile;
	
	if (but->rnaprop && RNA_property_subtype(but->rnaprop) == PROP_COLOR_GAMMA)
		color_profile = BLI_PR_NONE;

	ui_get_but_vectorf(but, rgb);
	rgb_to_hsv(rgb[0], rgb[1], rgb[2], hsv, hsv+1, hsv+2);
	v = hsv[2];
	
	if (color_profile)
		v = linearrgb_to_srgb(v);

	/* map v from property range to [0,1] */
	range = but->softmax - but->softmin;
	v =	(v - but->softmin)/range;
	
	widget_init(&wtb);
	
	/* fully rounded */
	round_box_edges(&wtb, UI_CNR_ALL, rect, rad);
	
	/* setup temp colors */
	wcol_tmp.outline[0]= wcol_tmp.outline[1]= wcol_tmp.outline[2]= 0;
	wcol_tmp.inner[0]= wcol_tmp.inner[1]= wcol_tmp.inner[2]= 128;
	wcol_tmp.shadetop= 127;
	wcol_tmp.shadedown= -128;
	wcol_tmp.shaded= 1;
	
	widgetbase_draw(&wtb, &wcol_tmp);

	/* cursor */
	x= rect->xmin + 0.5f * (rect->xmax-rect->xmin);
	y= rect->ymin + v * (rect->ymax-rect->ymin);
	CLAMP(y, rect->ymin+3.0f, rect->ymax-3.0f);
	
	ui_hsv_cursor(x, y);
	
}


/* ************ separator, for menus etc ***************** */
static void ui_draw_separator(rcti *rect,  uiWidgetColors *wcol)
{
	int y = rect->ymin + (rect->ymax - rect->ymin)/2 - 1;
	unsigned char col[4];
	
	col[0] = wcol->text[0];
	col[1] = wcol->text[1];
	col[2] = wcol->text[2];
	col[3] = 7;
	
	glEnable(GL_BLEND);
	glColor4ubv(col);
	sdrawline(rect->xmin, y, rect->xmax, y);
	glDisable(GL_BLEND);
}

/* ************ button callbacks, draw ***************** */

static void widget_numbut(uiWidgetColors *wcol, rcti *rect, int state, int roundboxalign)
{
	uiWidgetBase wtb;
	float rad= 0.5f*(rect->ymax - rect->ymin);
	float textofs = rad*0.75f;

	if(state & UI_SELECT)
		SWAP(short, wcol->shadetop, wcol->shadedown);
	
	widget_init(&wtb);
	
	/* fully rounded */
	round_box_edges(&wtb, roundboxalign, rect, rad);
	
	/* decoration */
	if(!(state & UI_TEXTINPUT)) {
		widget_num_tria(&wtb.tria1, rect, 0.6f, 'l');
		widget_num_tria(&wtb.tria2, rect, 0.6f, 'r');
	}

	widgetbase_draw(&wtb, wcol);
	
	/* text space */
	rect->xmin += textofs;
	rect->xmax -= textofs;
}

//static int ui_link_bezier_points(rcti *rect, float coord_array[][2], int resol)
int ui_link_bezier_points(rcti *rect, float coord_array[][2], int resol)
{
	float dist, vec[4][2];

	vec[0][0]= rect->xmin;
	vec[0][1]= rect->ymin;
	vec[3][0]= rect->xmax;
	vec[3][1]= rect->ymax;
	
	dist= 0.5f*ABS(vec[0][0] - vec[3][0]);
	
	vec[1][0]= vec[0][0]+dist;
	vec[1][1]= vec[0][1];
	
	vec[2][0]= vec[3][0]-dist;
	vec[2][1]= vec[3][1];
	
	forward_diff_bezier(vec[0][0], vec[1][0], vec[2][0], vec[3][0], coord_array[0], resol, sizeof(float)*2);
	forward_diff_bezier(vec[0][1], vec[1][1], vec[2][1], vec[3][1], coord_array[0]+1, resol, sizeof(float)*2);
	
	return 1;
}

#define LINK_RESOL	24
void ui_draw_link_bezier(rcti *rect)
{
	float coord_array[LINK_RESOL+1][2];
	
	if(ui_link_bezier_points(rect, coord_array, LINK_RESOL)) {
		/* we can reuse the dist variable here to increment the GL curve eval amount*/
		// const float dist= 1.0f/(float)LINK_RESOL; // UNUSED

		glEnable(GL_BLEND);
		glEnable(GL_LINE_SMOOTH);

		glEnableClientState(GL_VERTEX_ARRAY);
		glVertexPointer(2, GL_FLOAT, 0, coord_array);
		glDrawArrays(GL_LINE_STRIP, 0, LINK_RESOL);
		glDisableClientState(GL_VERTEX_ARRAY);

		glDisable(GL_BLEND);
		glDisable(GL_LINE_SMOOTH);

	}
}

/* function in use for buttons and for view2d sliders */
void uiWidgetScrollDraw(uiWidgetColors *wcol, rcti *rect, rcti *slider, int state)
{
	uiWidgetBase wtb;
	float rad;
	int horizontal;
	short outline=0;

	widget_init(&wtb);

	/* determine horizontal/vertical */
	horizontal= (rect->xmax - rect->xmin > rect->ymax - rect->ymin);
	
	if(horizontal)
		rad= 0.5f*(rect->ymax - rect->ymin);
	else
		rad= 0.5f*(rect->xmax - rect->xmin);
	
	wtb.shadedir= (horizontal)? 1: 0;
	
	/* draw back part, colors swapped and shading inverted */
	if(horizontal)
		SWAP(short, wcol->shadetop, wcol->shadedown);
	
	round_box_edges(&wtb, UI_CNR_ALL, rect, rad);
	widgetbase_draw(&wtb, wcol);
	
	/* slider */
	if(slider->xmax-slider->xmin<2 || slider->ymax-slider->ymin<2);
	else {
		
		SWAP(short, wcol->shadetop, wcol->shadedown);
		
		copy_v4_v4_char(wcol->inner, wcol->item);
		
		if(wcol->shadetop>wcol->shadedown)
			wcol->shadetop+= 20;	/* XXX violates themes... */
		else wcol->shadedown+= 20;
		
		if(state & UI_SCROLL_PRESSED) {
			wcol->inner[0]= wcol->inner[0]>=250? 255 : wcol->inner[0]+5;
			wcol->inner[1]= wcol->inner[1]>=250? 255 : wcol->inner[1]+5;
			wcol->inner[2]= wcol->inner[2]>=250? 255 : wcol->inner[2]+5;
		}

		/* draw */
		wtb.emboss= 0.0f; /* only emboss once */
		
		/* exception for progress bar */
		if (state & UI_SCROLL_NO_OUTLINE)	
			SWAP(short, outline, wtb.outline);
		
		round_box_edges(&wtb, UI_CNR_ALL, slider, rad);
		
		if(state & UI_SCROLL_ARROWS) {
			if(wcol->item[0] > 48) wcol->item[0]-= 48;
			if(wcol->item[1] > 48) wcol->item[1]-= 48;
			if(wcol->item[2] > 48) wcol->item[2]-= 48;
			wcol->item[3]= 255;
			
			if(horizontal) {
				widget_scroll_circle(&wtb.tria1, slider, 0.6f, 'l');
				widget_scroll_circle(&wtb.tria2, slider, 0.6f, 'r');
			}
			else {
				widget_scroll_circle(&wtb.tria1, slider, 0.6f, 'b');
				widget_scroll_circle(&wtb.tria2, slider, 0.6f, 't');
			}
		}
		widgetbase_draw(&wtb, wcol);
		
		if (state & UI_SCROLL_NO_OUTLINE)
			SWAP(short, outline, wtb.outline);
	}	
}

static void widget_scroll(uiBut *but, uiWidgetColors *wcol, rcti *rect, int state, int UNUSED(roundboxalign))
{
	rcti rect1;
	double value;
	float fac, size, min;
	int horizontal;

	/* calculate slider part */
	value= ui_get_but_val(but);

	size= (but->softmax + but->a1 - but->softmin);
	size= MAX2(size, 2);
	
	/* position */
	rect1= *rect;

	/* determine horizontal/vertical */
	horizontal= (rect->xmax - rect->xmin > rect->ymax - rect->ymin);
	
	if(horizontal) {
		fac= (rect->xmax - rect->xmin)/(size);
		rect1.xmin= rect1.xmin + ceilf(fac*((float)value - but->softmin));
		rect1.xmax= rect1.xmin + ceilf(fac*(but->a1 - but->softmin));

		/* ensure minimium size */
		min= rect->ymax - rect->ymin;

		if(rect1.xmax - rect1.xmin < min) {
			rect1.xmax= rect1.xmin + min;

			if(rect1.xmax > rect->xmax) {
				rect1.xmax= rect->xmax;
				rect1.xmin= MAX2(rect1.xmax - min, rect->xmin);
			}
		}
	}
	else {
		fac= (rect->ymax - rect->ymin)/(size);
		rect1.ymax= rect1.ymax - ceilf(fac*((float)value - but->softmin));
		rect1.ymin= rect1.ymax - ceilf(fac*(but->a1 - but->softmin));

		/* ensure minimium size */
		min= rect->xmax - rect->xmin;

		if(rect1.ymax - rect1.ymin < min) {
			rect1.ymax= rect1.ymin + min;

			if(rect1.ymax > rect->ymax) {
				rect1.ymax= rect->ymax;
				rect1.ymin= MAX2(rect1.ymax - min, rect->ymin);
			}
		}
	}

	if(state & UI_SELECT)
		state= UI_SCROLL_PRESSED;
	else
		state= 0;
	uiWidgetScrollDraw(wcol, rect, &rect1, state);
}

static void widget_progressbar(uiBut *but, uiWidgetColors *wcol, rcti *rect, int UNUSED(state), int UNUSED(roundboxalign))
{
	rcti rect_prog = *rect, rect_bar = *rect;
	float value = but->a1;
	float w, min;
	
	/* make the progress bar a proportion of the original height */
	/* hardcoded 4px high for now */
	rect_prog.ymax = rect_prog.ymin + 4;
	rect_bar.ymax = rect_bar.ymin + 4;
	
	w = value * (rect_prog.xmax - rect_prog.xmin);
	
	/* ensure minimium size */
	min= rect_prog.ymax - rect_prog.ymin;
	w = MAX2(w, min);
	
	rect_bar.xmax = rect_bar.xmin + w;
		
	uiWidgetScrollDraw(wcol, &rect_prog, &rect_bar, UI_SCROLL_NO_OUTLINE);
	
	/* raise text a bit */
	rect->ymin += 6;
	rect->xmin -= 6;
}

static void widget_link(uiBut *but, uiWidgetColors *UNUSED(wcol), rcti *rect, int UNUSED(state), int UNUSED(roundboxalign))
{
	
	if(but->flag & UI_SELECT) {
		rcti rectlink;
		
		UI_ThemeColor(TH_TEXT_HI);
		
		rectlink.xmin= (rect->xmin+rect->xmax)/2;
		rectlink.ymin= (rect->ymin+rect->ymax)/2;
		rectlink.xmax= but->linkto[0];
		rectlink.ymax= but->linkto[1];
		
		ui_draw_link_bezier(&rectlink);
	}
}

static void widget_numslider(uiBut *but, uiWidgetColors *wcol, rcti *rect, int state, int roundboxalign)
{
	uiWidgetBase wtb, wtb1;
	rcti rect1;
	double value;
	float offs, toffs, fac;
	char outline[3];

	widget_init(&wtb);
	widget_init(&wtb1);
	
	/* backdrop first */
	
	/* fully rounded */
	offs= 0.5f*(rect->ymax - rect->ymin);
	toffs = offs*0.75f;
	round_box_edges(&wtb, roundboxalign, rect, offs);

	wtb.outline= 0;
	widgetbase_draw(&wtb, wcol);
	
	/* draw left/right parts only when not in text editing */
	if(!(state & UI_TEXTINPUT)) {
		
			/* slider part */
		copy_v3_v3_char(outline, wcol->outline);
		copy_v3_v3_char(wcol->outline, wcol->item);
		copy_v3_v3_char(wcol->inner, wcol->item);

		if(!(state & UI_SELECT))
			SWAP(short, wcol->shadetop, wcol->shadedown);
		
		rect1= *rect;
		
		value= ui_get_but_val(but);
		fac= ((float)value-but->softmin)*(rect1.xmax - rect1.xmin - offs)/(but->softmax - but->softmin);
		
		/* left part of slider, always rounded */
		rect1.xmax= rect1.xmin + ceil(offs+1.0f);
		round_box_edges(&wtb1, roundboxalign & ~(UI_CNR_TOP_RIGHT | UI_CNR_BOTTOM_RIGHT), &rect1, offs);
		wtb1.outline= 0;
		widgetbase_draw(&wtb1, wcol);
		
		/* right part of slider, interpolate roundness */
		rect1.xmax= rect1.xmin + fac + offs;
		rect1.xmin+=  floor(offs-1.0f);
		if(rect1.xmax + offs > rect->xmax)
			offs*= (rect1.xmax + offs - rect->xmax)/offs;
		else 
			offs= 0.0f;
		round_box_edges(&wtb1, roundboxalign & ~(UI_CNR_TOP_LEFT | UI_CNR_BOTTOM_LEFT), &rect1, offs);
		
		widgetbase_draw(&wtb1, wcol);
		copy_v3_v3_char(wcol->outline, outline);
		
		if(!(state & UI_SELECT))
			SWAP(short, wcol->shadetop, wcol->shadedown);
	}
	
	/* outline */
	wtb.outline= 1;
	wtb.inner= 0;
	widgetbase_draw(&wtb, wcol);
	
	/* text space */
	rect->xmin += toffs;
	rect->xmax -= toffs;
}

/* I think 3 is sufficient border to indicate keyed status */
#define SWATCH_KEYED_BORDER 3

static void widget_swatch(uiBut *but, uiWidgetColors *wcol, rcti *rect, int state, int roundboxalign)
{
	uiWidgetBase wtb;
	float col[4];
	int color_profile = but->block->color_profile;
	
	col[3]= 1.0f;

	if (but->rnaprop) {
		if (RNA_property_subtype(but->rnaprop) == PROP_COLOR_GAMMA)
			color_profile = BLI_PR_NONE;

		if(RNA_property_array_length(&but->rnapoin, but->rnaprop)==4) {
			col[3]= RNA_property_float_get_index(&but->rnapoin, but->rnaprop, 3);
		}
	}
	
	widget_init(&wtb);
	
	/* half rounded */
	round_box_edges(&wtb, roundboxalign, rect, 5.0f);
		
	ui_get_but_vectorf(but, col);
	
	if(state & (UI_BUT_ANIMATED|UI_BUT_ANIMATED_KEY|UI_BUT_DRIVEN|UI_BUT_REDALERT)) {
		// draw based on state - color for keyed etc
		widgetbase_draw(&wtb, wcol);
		
		// inset to draw swatch color
		rect->xmin+= SWATCH_KEYED_BORDER;
		rect->xmax-= SWATCH_KEYED_BORDER;
		rect->ymin+= SWATCH_KEYED_BORDER;
		rect->ymax-= SWATCH_KEYED_BORDER;
		
		round_box_edges(&wtb, roundboxalign, rect, 5.0f);
	}
	
	if (color_profile)
		linearrgb_to_srgb_v3_v3(col, col);
	
	wcol->inner[0]= FTOCHAR(col[0]);
	wcol->inner[1]= FTOCHAR(col[1]);
	wcol->inner[2]= FTOCHAR(col[2]);
	wcol->inner[3]= FTOCHAR(col[3]);
	wcol->shaded = 0;
	wcol->alpha_check = (wcol->inner[3] < 255);

	widgetbase_draw(&wtb, wcol);
	
}

static void widget_icon_has_anim(uiBut *UNUSED(but), uiWidgetColors *wcol, rcti *rect, int state, int UNUSED(roundboxalign))
{
	if(state & (UI_BUT_ANIMATED|UI_BUT_ANIMATED_KEY|UI_BUT_DRIVEN|UI_BUT_REDALERT)) {
		uiWidgetBase wtb;
	
		widget_init(&wtb);
		wtb.outline= 0;
		
		/* rounded */
		round_box_edges(&wtb, UI_CNR_ALL, rect, 10.0f);
		widgetbase_draw(&wtb, wcol);
	}	
}


static void widget_textbut(uiWidgetColors *wcol, rcti *rect, int state, int roundboxalign)
{
	uiWidgetBase wtb;
	
	if(state & UI_SELECT)
		SWAP(short, wcol->shadetop, wcol->shadedown);
	
	widget_init(&wtb);
	
	/* half rounded */
	round_box_edges(&wtb, roundboxalign, rect, 4.0f);
	
	widgetbase_draw(&wtb, wcol);

}


static void widget_menubut(uiWidgetColors *wcol, rcti *rect, int UNUSED(state), int roundboxalign)
{
	uiWidgetBase wtb;
	
	widget_init(&wtb);
	
	/* half rounded */
	round_box_edges(&wtb, roundboxalign, rect, 4.0f);
	
	/* decoration */
	widget_menu_trias(&wtb.tria1, rect);
	
	widgetbase_draw(&wtb, wcol);
	
	/* text space */
	rect->xmax -= (rect->ymax-rect->ymin);
}

static void widget_menuiconbut(uiWidgetColors *wcol, rcti *rect, int UNUSED(state), int roundboxalign)
{
	uiWidgetBase wtb;
	
	widget_init(&wtb);
	
	/* half rounded */
	round_box_edges(&wtb, roundboxalign, rect, 4.0f);
	
	/* decoration */
	widgetbase_draw(&wtb, wcol);
}

static void widget_menunodebut(uiWidgetColors *wcol, rcti *rect, int UNUSED(state), int roundboxalign)
{
	/* silly node link button hacks */
	uiWidgetBase wtb;
<<<<<<< HEAD
	unsigned char tmp[4];
	unsigned char tmp2[4];
=======
	uiWidgetColors wcol_backup= *wcol;
>>>>>>> db75cc4c
	
	widget_init(&wtb);
	
	/* half rounded */
	round_box_edges(&wtb, roundboxalign, rect, 4.0f);

<<<<<<< HEAD
	memcpy(tmp, wcol->inner, sizeof(char)*4);
	memcpy(tmp2, wcol->outline, sizeof(char)*4);
=======
>>>>>>> db75cc4c
	wcol->inner[0] += 15;
	wcol->inner[1] += 15;
	wcol->inner[2] += 15;
	wcol->outline[0] += 15;
	wcol->outline[1] += 15;
	wcol->outline[2] += 15;
	
	/* decoration */
	widgetbase_draw(&wtb, wcol);
<<<<<<< HEAD

	memcpy(wcol->inner, tmp, sizeof(char)*4);
	memcpy(wcol->outline, tmp2, sizeof(char)*4);
=======
	*wcol= wcol_backup;
>>>>>>> db75cc4c
}

static void widget_pulldownbut(uiWidgetColors *wcol, rcti *rect, int state, int UNUSED(roundboxalign))
{
	if(state & UI_ACTIVE) {
		uiWidgetBase wtb;
		
		widget_init(&wtb);
		
		/* half rounded */
		round_box_edges(&wtb, UI_CNR_ALL, rect, 4.0f);
		
		widgetbase_draw(&wtb, wcol);
	}
}

static void widget_menu_itembut(uiWidgetColors *wcol, rcti *rect, int UNUSED(state), int UNUSED(roundboxalign))
{
	uiWidgetBase wtb;
	
	widget_init(&wtb);
	
	/* not rounded, no outline */
	wtb.outline= 0;
	round_box_edges(&wtb, 0, rect, 0.0f);
	
	widgetbase_draw(&wtb, wcol);
}

static void widget_list_itembut(uiWidgetColors *wcol, rcti *rect, int UNUSED(state), int UNUSED(roundboxalign))
{
	uiWidgetBase wtb;
	
	widget_init(&wtb);
	
	/* rounded, but no outline */
	wtb.outline= 0;
	round_box_edges(&wtb, UI_CNR_ALL, rect, 4.0f);
	
	widgetbase_draw(&wtb, wcol);
}

static void widget_optionbut(uiWidgetColors *wcol, rcti *rect, int state, int UNUSED(roundboxalign))
{
	uiWidgetBase wtb;
	rcti recttemp= *rect;
	int delta;
	
	widget_init(&wtb);
	
	/* square */
	recttemp.xmax= recttemp.xmin + (recttemp.ymax-recttemp.ymin);
	
	/* smaller */
	delta= 1 + (recttemp.ymax-recttemp.ymin)/8;
	recttemp.xmin+= delta;
	recttemp.ymin+= delta;
	recttemp.xmax-= delta;
	recttemp.ymax-= delta;
	
	/* half rounded */
	round_box_edges(&wtb, UI_CNR_ALL, &recttemp, 4.0f);
	
	/* decoration */
	if(state & UI_SELECT) {
		widget_check_trias(&wtb.tria1, &recttemp);
	}
	
	widgetbase_draw(&wtb, wcol);
	
	/* text space */
	rect->xmin += (rect->ymax-rect->ymin)*0.7 + delta;
}


static void widget_radiobut(uiWidgetColors *wcol, rcti *rect, int UNUSED(state), int roundboxalign)
{
	uiWidgetBase wtb;
	
	widget_init(&wtb);
	
	/* half rounded */
	round_box_edges(&wtb, roundboxalign, rect, 4.0f);
	
	widgetbase_draw(&wtb, wcol);

}

static void widget_box(uiBut *but, uiWidgetColors *wcol, rcti *rect, int UNUSED(state), int roundboxalign)
{
	uiWidgetBase wtb;
	char old_col[3];
	
	widget_init(&wtb);
	
	copy_v3_v3_char(old_col, wcol->inner);
	
	/* abuse but->hsv - if it's non-zero, use this color as the box's background */
	if (but->col[3]) {
		wcol->inner[0] = but->col[0];
		wcol->inner[1] = but->col[1];
		wcol->inner[2] = but->col[2];
	}
	
	/* half rounded */
	round_box_edges(&wtb, roundboxalign, rect, 4.0f);
	
	widgetbase_draw(&wtb, wcol);
	
	/* store the box bg as gl clearcolor, to retrieve later when drawing semi-transparent rects
	 * over the top to indicate disabled buttons */
	/* XXX, this doesnt work right since the color applies to buttons outside the box too. */
	glClearColor(wcol->inner[0]/255.0, wcol->inner[1]/255.0, wcol->inner[2]/255.0, 1.0);
	
	copy_v3_v3_char(wcol->inner, old_col);
}

static void widget_but(uiWidgetColors *wcol, rcti *rect, int UNUSED(state), int roundboxalign)
{
	uiWidgetBase wtb;
	
	widget_init(&wtb);
	
	/* half rounded */
	round_box_edges(&wtb, roundboxalign, rect, 4.0f);
		
	widgetbase_draw(&wtb, wcol);

}

static void widget_roundbut(uiWidgetColors *wcol, rcti *rect, int UNUSED(state), int roundboxalign)
{
	uiWidgetBase wtb;
	float rad= 5.0f; //0.5f*(rect->ymax - rect->ymin);
	
	widget_init(&wtb);
	
	/* half rounded */
	round_box_edges(&wtb, roundboxalign, rect, rad);

	widgetbase_draw(&wtb, wcol);
}

static void widget_draw_extra_mask(const bContext *C, uiBut *but, uiWidgetType *wt, rcti *rect)
{
	uiWidgetBase wtb;
	unsigned char col[4];
	
	/* state copy! */
	wt->wcol= *(wt->wcol_theme);
	
	widget_init(&wtb);
	
	if(but->block->drawextra) {
		/* note: drawextra can change rect +1 or -1, to match round errors of existing previews */
		but->block->drawextra(C, but->poin, but->block->drawextra_arg1, but->block->drawextra_arg2, rect);
		
		/* make mask to draw over image */
		UI_GetThemeColor3ubv(TH_BACK, col);
		glColor3ubv(col);
		
		round_box__edges(&wtb, UI_CNR_ALL, rect, 0.0f, 4.0);
		widgetbase_outline(&wtb);
	}
	
	/* outline */
	round_box_edges(&wtb, UI_CNR_ALL, rect, 5.0f);
	wtb.outline= 1;
	wtb.inner= 0;
	widgetbase_draw(&wtb, &wt->wcol);
	
}


static void widget_disabled(rcti *rect)
{
	float col[4];
	
	glEnable(GL_BLEND);
	
	/* can't use theme TH_BACK or TH_PANEL... undefined */
	glGetFloatv(GL_COLOR_CLEAR_VALUE, col);
	glColor4f(col[0], col[1], col[2], 0.5f);

	/* need -1 and +1 to make it work right for aligned buttons,
	 * but problem may be somewhere else? */
	glRectf(rect->xmin-1, rect->ymin-1, rect->xmax, rect->ymax+1);
	
	glDisable(GL_BLEND);
}

static uiWidgetType *widget_type(uiWidgetTypeEnum type)
{
	bTheme *btheme= U.themes.first;
	static uiWidgetType wt;
	
	/* defaults */
	wt.wcol_theme= &btheme->tui.wcol_regular;
	wt.wcol_state= &btheme->tui.wcol_state;
	wt.state= widget_state;
	wt.draw= widget_but;
	wt.custom= NULL;
	wt.text= widget_draw_text_icon;
	
	switch(type) {
		case UI_WTYPE_REGULAR:
			break;

		case UI_WTYPE_LABEL:
			wt.draw= NULL;
			wt.state= widget_state_label;
			break;
			
		case UI_WTYPE_TOGGLE:
			wt.wcol_theme= &btheme->tui.wcol_toggle;
			break;
			
		case UI_WTYPE_OPTION:
			wt.wcol_theme= &btheme->tui.wcol_option;
			wt.draw= widget_optionbut;
			break;
			
		case UI_WTYPE_RADIO:
			wt.wcol_theme= &btheme->tui.wcol_radio;
			wt.draw= widget_radiobut;
			break;

		case UI_WTYPE_NUMBER:
			wt.wcol_theme= &btheme->tui.wcol_num;
			wt.draw= widget_numbut;
			break;
			
		case UI_WTYPE_SLIDER:
			wt.wcol_theme= &btheme->tui.wcol_numslider;
			wt.custom= widget_numslider;
			wt.state= widget_state_numslider;
			break;
			
		case UI_WTYPE_EXEC:
			wt.wcol_theme= &btheme->tui.wcol_tool;
			wt.draw= widget_roundbut;
			break;
			
			
			/* strings */
		case UI_WTYPE_NAME:
			wt.wcol_theme= &btheme->tui.wcol_text;
			wt.draw= widget_textbut;
			break;
			
		case UI_WTYPE_NAME_LINK:
			break;
			
		case UI_WTYPE_POINTER_LINK:
			break;
			
		case UI_WTYPE_FILENAME:
			break;
			
			
			/* start menus */
		case UI_WTYPE_MENU_RADIO:
			wt.wcol_theme= &btheme->tui.wcol_menu;
			wt.draw= widget_menubut;
			break;

		case UI_WTYPE_MENU_ICON_RADIO:
			wt.wcol_theme= &btheme->tui.wcol_menu;
			wt.draw= widget_menuiconbut;
			break;
			
		case UI_WTYPE_MENU_POINTER_LINK:
			wt.wcol_theme= &btheme->tui.wcol_menu;
			wt.draw= widget_menubut;
			break;

		case UI_WTYPE_MENU_NODE_LINK:
			wt.wcol_theme= &btheme->tui.wcol_menu;
			wt.draw= widget_menunodebut;
			break;
			
		case UI_WTYPE_PULLDOWN:
			wt.wcol_theme= &btheme->tui.wcol_pulldown;
			wt.draw= widget_pulldownbut;
			wt.state= widget_state_pulldown;
			break;
			
			/* in menus */
		case UI_WTYPE_MENU_ITEM:
			wt.wcol_theme= &btheme->tui.wcol_menu_item;
			wt.draw= widget_menu_itembut;
			wt.state= widget_state_menu_item;
			break;
			
		case UI_WTYPE_MENU_BACK:
			wt.wcol_theme= &btheme->tui.wcol_menu_back;
			wt.draw= widget_menu_back;
			break;
			
			/* specials */
		case UI_WTYPE_ICON:
			wt.custom= widget_icon_has_anim;
			break;
			
		case UI_WTYPE_SWATCH:
			wt.custom= widget_swatch;
			break;
			
		case UI_WTYPE_BOX:
			wt.custom= widget_box;
			wt.wcol_theme= &btheme->tui.wcol_box;
			break;
			
		case UI_WTYPE_RGB_PICKER:
			break;
			
		case UI_WTYPE_NORMAL:
			break;

		case UI_WTYPE_SCROLL:
			wt.wcol_theme= &btheme->tui.wcol_scroll;
			wt.state= widget_state_nothing;
			wt.custom= widget_scroll;
			break;

		case UI_WTYPE_LISTITEM:
			wt.wcol_theme= &btheme->tui.wcol_list_item;
			wt.draw= widget_list_itembut;
			break;
			
		case UI_WTYPE_PROGRESSBAR:
			wt.wcol_theme= &btheme->tui.wcol_progress;
			wt.custom= widget_progressbar;
			break;
	}
	
	return &wt;
}


static int widget_roundbox_set(uiBut *but, rcti *rect)
{
	/* alignment */
	if(but->flag & UI_BUT_ALIGN) {
		
		if(but->flag & UI_BUT_ALIGN_TOP)
			rect->ymax+= 1;
		if(but->flag & UI_BUT_ALIGN_LEFT)
			rect->xmin-= 1;
		
		switch(but->flag & UI_BUT_ALIGN) {
			case UI_BUT_ALIGN_TOP:
				return UI_CNR_BOTTOM_LEFT | UI_CNR_BOTTOM_RIGHT;
			case UI_BUT_ALIGN_DOWN:
				return UI_CNR_TOP_LEFT | UI_CNR_TOP_RIGHT;
			case UI_BUT_ALIGN_LEFT:
				return UI_CNR_TOP_RIGHT | UI_CNR_BOTTOM_RIGHT;
			case UI_BUT_ALIGN_RIGHT:
				return UI_CNR_TOP_LEFT | UI_CNR_BOTTOM_LEFT;
			case UI_BUT_ALIGN_DOWN | UI_BUT_ALIGN_RIGHT:
				return UI_CNR_TOP_LEFT;
			case UI_BUT_ALIGN_DOWN | UI_BUT_ALIGN_LEFT:
				return UI_CNR_TOP_RIGHT;
			case UI_BUT_ALIGN_TOP | UI_BUT_ALIGN_RIGHT:
				return UI_CNR_BOTTOM_LEFT;
			case UI_BUT_ALIGN_TOP | UI_BUT_ALIGN_LEFT:
				return UI_CNR_BOTTOM_RIGHT;
			default:
				return 0;
		}
	}

	return UI_CNR_ALL;
}

/* conversion from old to new buttons, so still messy */
void ui_draw_but(const bContext *C, ARegion *ar, uiStyle *style, uiBut *but, rcti *rect)
{
	bTheme *btheme= U.themes.first;
	ThemeUI *tui= &btheme->tui;
	uiFontStyle *fstyle= &style->widget;
	uiWidgetType *wt= NULL;

	/* handle menus separately */
	if(but->dt==UI_EMBOSSP) {
		switch (but->type) {
			case LABEL:
				widget_draw_text_icon(&style->widgetlabel, &tui->wcol_menu_back, but, rect);
				break;
			case SEPR:
				ui_draw_separator(rect, &tui->wcol_menu_item);
				break;
				
			default:
				wt= widget_type(UI_WTYPE_MENU_ITEM);
		}
	}
	else if(but->dt==UI_EMBOSSN) {
		/* "nothing" */
		wt= widget_type(UI_WTYPE_ICON);
	}
	else {
		
		switch (but->type) {
			case LABEL:
				if(but->block->flag & UI_BLOCK_LOOP)
					widget_draw_text_icon(&style->widgetlabel, &tui->wcol_menu_back, but, rect);
				else {
					wt= widget_type(UI_WTYPE_LABEL);
					fstyle= &style->widgetlabel;
				}
				break;
				
			case SEPR:
				break;
				
			case BUT:
				wt= widget_type(UI_WTYPE_EXEC);
				break;

			case NUM:
				wt= widget_type(UI_WTYPE_NUMBER);
				break;
				
			case NUMSLI:
			case HSVSLI:
				wt= widget_type(UI_WTYPE_SLIDER);
				break;
				
			case ROW:
				wt= widget_type(UI_WTYPE_RADIO);
				break;

			case LISTROW:
				wt= widget_type(UI_WTYPE_LISTITEM);
				break;
				
			case TEX:
				wt= widget_type(UI_WTYPE_NAME);
				break;
				
			case SEARCH_MENU:
				wt= widget_type(UI_WTYPE_NAME);
				if(but->block->flag & UI_BLOCK_LOOP)
					wt->wcol_theme= &btheme->tui.wcol_menu_back;
				break;
				
			case TOGBUT:
			case TOG:
			case TOGN:
			case TOG3:
				wt= widget_type(UI_WTYPE_TOGGLE);
				break;
				
			case OPTION:
			case OPTIONN:
				if (!(but->flag & UI_HAS_ICON)) {
					wt= widget_type(UI_WTYPE_OPTION);
					but->flag |= UI_TEXT_LEFT;
				}
				else
					wt= widget_type(UI_WTYPE_TOGGLE);
				
				/* option buttons have strings outside, on menus use different colors */
				if(but->block->flag & UI_BLOCK_LOOP)
					wt->state= widget_state_option_menu;
				
				break;
				
			case MENU:
			case BLOCK:
			case ICONTEXTROW:
				if(but->flag & UI_BUT_NODE_LINK)
					wt= widget_type(UI_WTYPE_MENU_NODE_LINK);
				else if(!but->str[0] && but->icon)
					wt= widget_type(UI_WTYPE_MENU_ICON_RADIO);
				else
					wt= widget_type(UI_WTYPE_MENU_RADIO);
				break;
				
			case PULLDOWN:
				wt= widget_type(UI_WTYPE_PULLDOWN);
				break;
			
			case BUTM:
				wt= widget_type(UI_WTYPE_MENU_ITEM);
				break;
				
			case COL:
				wt= widget_type(UI_WTYPE_SWATCH);
				break;
				
			case ROUNDBOX:
			case LISTBOX:
				wt= widget_type(UI_WTYPE_BOX);
				break;
				
			case LINK:
			case INLINK:
				wt= widget_type(UI_WTYPE_ICON);
				wt->custom= widget_link;
				
				break;
			
			case BUT_EXTRA:
				widget_draw_extra_mask(C, but, widget_type(UI_WTYPE_BOX), rect);
				break;
				
			case HSVCUBE:
				if(but->a1 == UI_GRAD_V_ALT) // vertical V slider, uses new widget draw now
					ui_draw_but_HSV_v(but, rect);
				else  // other HSV pickers...
					ui_draw_but_HSVCUBE(but, rect);
				break;
				
			case HSVCIRCLE:
				ui_draw_but_HSVCIRCLE(but, &tui->wcol_regular, rect);
				break;
				
			case BUT_COLORBAND:
				ui_draw_but_COLORBAND(but, &tui->wcol_regular, rect);
				break;
				
			case BUT_NORMAL:
				ui_draw_but_NORMAL(but, &tui->wcol_regular, rect);
				break;
				
			case BUT_IMAGE:
				ui_draw_but_IMAGE(ar, but, &tui->wcol_regular, rect);
				break;
			
			case HISTOGRAM:
				ui_draw_but_HISTOGRAM(ar, but, &tui->wcol_regular, rect);
				break;
				
			case WAVEFORM:
				ui_draw_but_WAVEFORM(ar, but, &tui->wcol_regular, rect);
				break;
				
			case VECTORSCOPE:
				ui_draw_but_VECTORSCOPE(ar, but, &tui->wcol_regular, rect);
				break;
					
			case BUT_CURVE:
				ui_draw_but_CURVE(ar, but, &tui->wcol_regular, rect);
				break;
				
			case PROGRESSBAR:
				wt= widget_type(UI_WTYPE_PROGRESSBAR);
				fstyle= &style->widgetlabel;
				break;

			case SCROLL:
				wt= widget_type(UI_WTYPE_SCROLL);
				break;

			case TRACKPREVIEW:
				ui_draw_but_TRACKPREVIEW(ar, but, &tui->wcol_regular, rect);
				break;

			default:
				wt= widget_type(UI_WTYPE_REGULAR);
		}
	}
	
	if(wt) {
		rcti disablerect= *rect; /* rect gets clipped smaller for text */
		int roundboxalign, state;
		
		roundboxalign= widget_roundbox_set(but, rect);

		state= but->flag;
		if(but->editstr) state |= UI_TEXTINPUT;
		
		wt->state(wt, state);
		if(wt->custom)
			wt->custom(but, &wt->wcol, rect, state, roundboxalign);
		else if(wt->draw)
			wt->draw(&wt->wcol, rect, state, roundboxalign);
		wt->text(fstyle, &wt->wcol, but, rect);
		
		if(state & (UI_BUT_DISABLED|UI_BUT_INACTIVE))
			if(but->dt!=UI_EMBOSSP)
				widget_disabled(&disablerect);
	}
}

void ui_draw_menu_back(uiStyle *UNUSED(style), uiBlock *block, rcti *rect)
{
	uiWidgetType *wt= widget_type(UI_WTYPE_MENU_BACK);
	
	wt->state(wt, 0);
	if(block)
		wt->draw(&wt->wcol, rect, block->flag, block->direction);
	else
		wt->draw(&wt->wcol, rect, 0, 0);
	
	if(block) {
		if(block->flag & UI_BLOCK_CLIPTOP) {
			/* XXX no scaling for UI here yet */
			glColor3ubv((unsigned char*)wt->wcol.text);
			UI_DrawTriIcon((rect->xmax+rect->xmin)/2, rect->ymax-8, 't');
		}
		if(block->flag & UI_BLOCK_CLIPBOTTOM) {
			/* XXX no scaling for UI here yet */
			glColor3ubv((unsigned char*)wt->wcol.text);
			UI_DrawTriIcon((rect->xmax+rect->xmin)/2, rect->ymin+10, 'v');
		}
	}	
}

void ui_draw_search_back(uiStyle *UNUSED(style), uiBlock *block, rcti *rect)
{
	uiWidgetType *wt= widget_type(UI_WTYPE_BOX);
	
	glEnable(GL_BLEND);
	widget_softshadow(rect, UI_CNR_ALL, 5.0f, 8.0f);
	glDisable(GL_BLEND);

	wt->state(wt, 0);
	if(block)
		wt->draw(&wt->wcol, rect, block->flag, UI_CNR_ALL);
	else
		wt->draw(&wt->wcol, rect, 0, UI_CNR_ALL);
	
}


/* helper call to draw a menu item without button */
/* state: UI_ACTIVE or 0 */
void ui_draw_menu_item(uiFontStyle *fstyle, rcti *rect, const char *name, int iconid, int state)
{
	uiWidgetType *wt= widget_type(UI_WTYPE_MENU_ITEM);
	rcti _rect= *rect;
	char *cpoin;
	
	wt->state(wt, state);
	wt->draw(&wt->wcol, rect, 0, 0);
	
	uiStyleFontSet(fstyle);
	fstyle->align= UI_STYLE_TEXT_LEFT;
	
	/* text location offset */
	rect->xmin+=5;
	if(iconid) rect->xmin+= UI_DPI_ICON_SIZE;

	/* cut string in 2 parts? */
	cpoin= strchr(name, '|');
	if(cpoin) {
		*cpoin= 0;
		rect->xmax -= BLF_width(fstyle->uifont_id, cpoin+1) + 10;
	}
	
	glColor3ubv((unsigned char*)wt->wcol.text);
	uiStyleFontDraw(fstyle, rect, name);
	
	/* part text right aligned */
	if(cpoin) {
		fstyle->align= UI_STYLE_TEXT_RIGHT;
		rect->xmax= _rect.xmax - 5;
		uiStyleFontDraw(fstyle, rect, cpoin+1);
		*cpoin= '|';
	}
	
	/* restore rect, was messed with */
	*rect= _rect;

	if(iconid) {
		int xs= rect->xmin+4;
		int ys= 1 + (rect->ymin+rect->ymax- UI_DPI_ICON_SIZE)/2;
		glEnable(GL_BLEND);
		UI_icon_draw_aspect(xs, ys, iconid, 1.2f, 0.5f); /* XXX scale weak get from fstyle? */
		glDisable(GL_BLEND);
	}
}

void ui_draw_preview_item(uiFontStyle *fstyle, rcti *rect, const char *name, int iconid, int state)
{
	rcti trect = *rect;
	
	uiWidgetType *wt= widget_type(UI_WTYPE_MENU_ITEM);
	
	wt->state(wt, state);
	wt->draw(&wt->wcol, rect, 0, 0);
	
	widget_draw_preview(iconid, 1.0f, rect);
	
	if (state == UI_ACTIVE)
		glColor3ubv((unsigned char*)wt->wcol.text);
	else
		glColor3ubv((unsigned char*)wt->wcol.text_sel);
	
	trect.xmin += 0;
	trect.xmax = trect.xmin + BLF_width(fstyle->uifont_id, name) + 10;
	trect.ymin += 10;
	trect.ymax = trect.ymin + BLF_height(fstyle->uifont_id, name);
	uiStyleFontDraw(fstyle, &trect, name);
}<|MERGE_RESOLUTION|>--- conflicted
+++ resolved
@@ -1183,10 +1183,6 @@
 			widget_draw_icon(but, ICON_DOT, dualset?1.0f:0.25f, rect);
 		}
 		else if(but->type==MENU && (but->flag & UI_BUT_NODE_LINK)) {
-<<<<<<< HEAD
-			/* node link hacking */
-=======
->>>>>>> db75cc4c
 			int tmp = rect->xmin;
 			rect->xmin = rect->xmax - (rect->ymax - rect->ymin) - 1;
 			widget_draw_icon(but, ICON_LAYER_USED, 1.0f, rect);
@@ -2549,39 +2545,19 @@
 {
 	/* silly node link button hacks */
 	uiWidgetBase wtb;
-<<<<<<< HEAD
-	unsigned char tmp[4];
-	unsigned char tmp2[4];
-=======
 	uiWidgetColors wcol_backup= *wcol;
->>>>>>> db75cc4c
 	
 	widget_init(&wtb);
 	
 	/* half rounded */
 	round_box_edges(&wtb, roundboxalign, rect, 4.0f);
 
-<<<<<<< HEAD
-	memcpy(tmp, wcol->inner, sizeof(char)*4);
-	memcpy(tmp2, wcol->outline, sizeof(char)*4);
-=======
->>>>>>> db75cc4c
-	wcol->inner[0] += 15;
-	wcol->inner[1] += 15;
-	wcol->inner[2] += 15;
-	wcol->outline[0] += 15;
-	wcol->outline[1] += 15;
-	wcol->outline[2] += 15;
+	wcol->inner[0] += 15; wcol->inner[1] += 15; wcol->inner[2] += 15;
+	wcol->outline[0] += 15; wcol->outline[1] += 15; wcol->outline[2] += 15;
 	
 	/* decoration */
 	widgetbase_draw(&wtb, wcol);
-<<<<<<< HEAD
-
-	memcpy(wcol->inner, tmp, sizeof(char)*4);
-	memcpy(wcol->outline, tmp2, sizeof(char)*4);
-=======
 	*wcol= wcol_backup;
->>>>>>> db75cc4c
 }
 
 static void widget_pulldownbut(uiWidgetColors *wcol, rcti *rect, int state, int UNUSED(roundboxalign))

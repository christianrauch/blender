--- conflicted
+++ resolved
@@ -96,6 +96,7 @@
 #include "BKE_material.h"
 #include "BKE_mball.h"
 #include "BKE_mesh.h"
+#include "BKE_tessmesh.h"
 #include "BKE_nla.h"
 #include "BKE_object.h"
 #include "BKE_particle.h"
@@ -108,7 +109,6 @@
 #include "BKE_texture.h"
 #include "BKE_utildefines.h"
 #include "BKE_modifier.h"
-#include "BKE_tessmesh.h"
 
 #include "ED_anim_api.h"
 #include "ED_armature.h"
@@ -846,13 +846,14 @@
 	
 }
 
-static int return_editmesh_indexar(EditMesh *em, int *tot, int **indexar, float *cent)
-{
-	EditVert *eve;
+static int return_editmesh_indexar(BMEditMesh *em, int *tot, int **indexar, float *cent)
+{
+	BMVert *eve;
+	BMIter iter;
 	int *index, nr, totvert=0;
 	
-	for(eve= em->verts.first; eve; eve= eve->next) {
-		if(eve->f & SELECT) totvert++;
+	BM_ITER(eve, &iter, em->bm, BM_VERTS_OF_MESH, NULL) {
+		if(BM_TestHFlag(eve, BM_SELECT)) totvert++;
 	}
 	if(totvert==0) return 0;
 	
@@ -861,8 +862,8 @@
 	nr= 0;
 	cent[0]= cent[1]= cent[2]= 0.0;
 	
-	for(eve= em->verts.first; eve; eve= eve->next) {
-		if(eve->f & SELECT) {
+	BM_ITER(eve, &iter, em->bm, BM_VERTS_OF_MESH, NULL) {
+		if(BM_TestHFlag(eve, BM_SELECT)) {
 			*index= nr; index++;
 			VecAddf(cent, cent, eve->co);
 		}
@@ -874,19 +875,19 @@
 	return totvert;
 }
 
-static int return_editmesh_vgroup(Object *obedit, EditMesh *em, char *name, float *cent)
+static int return_editmesh_vgroup(Object *obedit, BMEditMesh *em, char *name, float *cent)
 {
 	MDeformVert *dvert;
-	EditVert *eve;
+	BMVert *eve;
+	BMIter iter;
 	int i, totvert=0;
 	
 	cent[0]= cent[1]= cent[2]= 0.0;
 	
 	if(obedit->actdef) {
-		
 		/* find the vertices */
-		for(eve= em->verts.first; eve; eve= eve->next) {
-			dvert= CustomData_em_get(&em->vdata, eve->data, CD_MDEFORMVERT);
+		BM_ITER(eve, &iter, em->bm, BM_VERTS_OF_MESH, NULL) {
+			dvert= CustomData_em_get(&em->bm->vdata, eve->head.data, CD_MDEFORMVERT);
 
 			if(dvert) {
 				for(i=0; i<dvert->totweight; i++){
@@ -911,19 +912,18 @@
 static void select_editmesh_hook(Object *ob, HookModifierData *hmd)
 {
 	Mesh *me= ob->data;
-	EditMesh *em= BKE_mesh_get_editmesh(me);
-	EditVert *eve;
+	BMEditMesh *em= me->edit_btmesh;
+	BMVert *eve;
+	BMIter iter;
 	int index=0, nr=0;
 	
-	for(eve= em->verts.first; eve; eve= eve->next, nr++) {
+	BM_ITER(eve, &iter, em->bm, BM_VERTS_OF_MESH, NULL) {
 		if(nr==hmd->indexar[index]) {
-			eve->f |= SELECT;
+			BM_Select(em->bm, eve, 1);
 			if(index < hmd->totindex-1) index++;
 		}
-	}
-	EM_select_flush(em);
-
-	BKE_mesh_end_editmesh(me, em);
+		nr++;
+	}
 }
 
 static int return_editlattice_indexar(Lattice *editlatt, int *tot, int **indexar, float *cent)
@@ -1096,16 +1096,13 @@
 		case OB_MESH:
 		{
 			Mesh *me= obedit->data;
-			EditMesh *em = BKE_mesh_get_editmesh(me);
+			BMEditMesh *em = me->edit_btmesh;
 
 			/* check selected vertices first */
 			if( return_editmesh_indexar(em, tot, indexar, cent_r)) {
-				BKE_mesh_end_editmesh(me, em);
 				return 1;
 			} else {
-				int ret = return_editmesh_vgroup(obedit, em, name, cent_r);
-				BKE_mesh_end_editmesh(me, em);
-				return ret;
+				return return_editmesh_vgroup(obedit, em, name, cent_r);
 			}
 		}
 		case OB_CURVE:
@@ -2542,10 +2539,10 @@
 	
 	if(obedit->type==OB_MESH) {
 		Mesh *me= obedit->data;
-		EditMesh *em = BKE_mesh_get_editmesh(me);
-
-		eve= em->verts.first;
-		while(eve) {
+		BMEditMesh *em = me->edit_btmesh;
+		BMIter iter;
+
+		BM_ITER(eve, &iter, em->bm, BM_VERTS_OF_MESH, NULL) {
 			if(eve->f & 1) {
 				if(v1==0) v1= nr;
 				else if(v2==0) v2= nr;
@@ -2554,10 +2551,7 @@
 				else break;
 			}
 			nr++;
-			eve= eve->next;
-		}
-
-		BKE_mesh_end_editmesh(me, em);
+		}
 	}
 	else if(ELEM(obedit->type, OB_SURF, OB_CURVE)) {
 		ListBase *editnurb= curve_get_editcurve(obedit);
@@ -3180,9 +3174,10 @@
 	
 		if(obedit->type==OB_MESH) {
 			Mesh *me= obedit->data;
-			EditMesh *em = BKE_mesh_get_editmesh(me);
-
-			for(eve= em->verts.first; eve; eve= eve->next) {
+			BMEditMesh *em = me->edit_btmesh;
+			BMIter iter;
+
+			BM_ITER(eve, &iter, em->bm, BM_VERTS_OF_MESH, NULL) {
 				if(v3d->around==V3D_CENTROID) {
 					total++;
 					VECADD(cent, cent, eve->co);
@@ -3201,14 +3196,13 @@
 				cent[2]= (min[2]+max[2])/2.0f;
 			}
 			
-			for(eve= em->verts.first; eve; eve= eve->next) {
+			BM_ITER(eve, &iter, em->bm, BM_VERTS_OF_MESH, NULL) {
 				VecSubf(eve->co, eve->co, cent);			
 			}
 			
-			recalc_editnormals(em);
+			EDBM_RecalcNormals(em);
 			tot_change++;
 			DAG_object_flush_update(scene, obedit, OB_RECALC_DATA);
-			BKE_mesh_end_editmesh(me, em);
 		}
 	}
 	
@@ -3512,15 +3506,11 @@
 
 		EDBM_LoadEditBMesh(scene, obedit);
 		
-<<<<<<< HEAD
-		if(freedata) EDBM_FreeEditBMesh(me->edit_btmesh);
-=======
 		if(freedata) {
-			free_editMesh(me->edit_mesh);
-			MEM_freeN(me->edit_mesh);
-			me->edit_mesh= NULL;
-		}
->>>>>>> 0bfc9870
+			EDBM_FreeEditBMesh(me->edit_btmesh);
+			MEM_freeN(me->edit_btmesh);
+			me->edit_btmesh= NULL;
+		}
 		
 		if(G.f & G_WEIGHTPAINT)
 			mesh_octree_table(obedit, NULL, NULL, 'e');

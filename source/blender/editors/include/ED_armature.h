--- conflicted
+++ resolved
@@ -182,11 +182,7 @@
 void ED_armature_ebone_from_mat4(EditBone *ebone, float mat[4][4]);
 
 void ED_armature_edit_transform_mirror_update(struct Object *obedit);
-<<<<<<< HEAD
-void ED_armature_origin_set(struct Object *ob, float cursor[3], int centermode, int around);
-=======
-void ED_armature_origin_set(struct Main *bmain, struct Scene *scene, struct Object *ob, float cursor[3], int centermode, int around);
->>>>>>> 48e871ab
+void ED_armature_origin_set(struct Main *bmain, struct Object *ob, float cursor[3], int centermode, int around);
 
 void ED_armature_transform_bones(struct bArmature *arm, float mat[4][4], const bool do_props);
 void ED_armature_transform_apply(struct Main *bmain, struct Object *ob, float mat[4][4], const bool do_props);

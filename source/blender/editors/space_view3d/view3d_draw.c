/*
 * ***** BEGIN GPL LICENSE BLOCK *****
 *
 * This program is free software; you can redistribute it and/or
 * modify it under the terms of the GNU General Public License
 * as published by the Free Software Foundation; either version 2
 * of the License, or (at your option) any later version. 
 *
 * This program is distributed in the hope that it will be useful,
 * but WITHOUT ANY WARRANTY; without even the implied warranty of
 * MERCHANTABILITY or FITNESS FOR A PARTICULAR PURPOSE.  See the
 * GNU General Public License for more details.
 *
 * You should have received a copy of the GNU General Public License
 * along with this program; if not, write to the Free Software Foundation,
 * Inc., 51 Franklin Street, Fifth Floor, Boston, MA 02110-1301, USA.
 *
 * The Original Code is Copyright (C) 2008 Blender Foundation.
 * All rights reserved.
 *
 * 
 * Contributor(s): Blender Foundation
 *
 * ***** END GPL LICENSE BLOCK *****
 */

/** \file blender/editors/space_view3d/view3d_draw.c
 *  \ingroup spview3d
 */

#include <math.h>

#include "BIF_gl.h"
#include "BIF_glutil.h"

#include "BKE_camera.h"
#include "BKE_context.h"
#include "BKE_scene.h"
#include "BKE_unit.h"

#include "BLF_api.h"

#include "BLI_math.h"
#include "BLI_rect.h"
#include "BLI_threads.h"

#include "DNA_camera_types.h"
#include "DNA_mesh_types.h"
#include "DNA_object_types.h"
#include "DNA_view3d_types.h"
#include "DNA_windowmanager_types.h"

#include "ED_screen.h"
#include "ED_transform.h"

#include "GPU_matrix.h"
#include "GPU_immediate.h"
#include "GPU_material.h"
#include "GPU_viewport.h"

#include "MEM_guardedalloc.h"

#include "UI_interface.h"
#include "UI_resources.h"

#include "RE_engine.h"

#include "WM_api.h"

#include "view3d_intern.h"  /* own include */

/* prototypes */
static void draw_all_objects(const bContext *C, ARegion *ar, const bool only_depth, const bool use_depth);

typedef struct DrawData {
	rcti border_rect;
	bool render_border;
	bool clip_border;
	bool is_render;
	GPUViewport *viewport;
} DrawData;

static void view3d_draw_data_init(const bContext *C, ARegion *ar, RegionView3D *rv3d, DrawData *draw_data)
{
	Scene *scene = CTX_data_scene(C);
	View3D *v3d = CTX_wm_view3d(C);

	draw_data->is_render = (v3d->drawtype == OB_RENDER);

	draw_data->render_border = ED_view3d_calc_render_border(scene, v3d, ar, &draw_data->border_rect);
	draw_data->clip_border = (draw_data->render_border && !BLI_rcti_compare(&ar->drawrct, &draw_data->border_rect));

	draw_data->viewport = rv3d->viewport;
}

/* ******************** general functions ***************** */

static bool use_depth_doit(Scene *scene, View3D *v3d)
{
	if (v3d->drawtype > OB_WIRE)
		return true;

	/* special case (depth for wire color) */
	if (v3d->drawtype <= OB_WIRE) {
		if (scene->obedit && scene->obedit->type == OB_MESH) {
			Mesh *me = scene->obedit->data;
			if (me->drawflag & ME_DRAWEIGHT) {
				return true;
			}
		}
	}
	return false;
}

static bool use_depth(const bContext *C)
{
	View3D *v3d = CTX_wm_view3d(C);
	Scene *scene = CTX_data_scene(C);
	return use_depth_doit(scene, v3d);
}

/**
 * \note keep this synced with #ED_view3d_mats_rv3d_backup/#ED_view3d_mats_rv3d_restore
 */
void ED_view3d_update_viewmat(Scene *scene, View3D *v3d, ARegion *ar, float viewmat[4][4], float winmat[4][4])
{
	RegionView3D *rv3d = ar->regiondata;
	rctf cameraborder;

	/* setup window matrices */
	if (winmat)
		copy_m4_m4(rv3d->winmat, winmat);
	else
		view3d_winmatrix_set(ar, v3d, NULL);

	/* setup view matrix */
	if (viewmat)
		copy_m4_m4(rv3d->viewmat, viewmat);
	else
		view3d_viewmatrix_set(scene, v3d, rv3d);  /* note: calls BKE_object_where_is_calc for camera... */

	/* update utilitity matrices */
	mul_m4_m4m4(rv3d->persmat, rv3d->winmat, rv3d->viewmat);
	invert_m4_m4(rv3d->persinv, rv3d->persmat);
	invert_m4_m4(rv3d->viewinv, rv3d->viewmat);

	/* calculate GLSL view dependent values */

	/* store window coordinates scaling/offset */
	if (rv3d->persp == RV3D_CAMOB && v3d->camera) {
		ED_view3d_calc_camera_border(scene, ar, v3d, rv3d, &cameraborder, false);
		rv3d->viewcamtexcofac[0] = (float)ar->winx / BLI_rctf_size_x(&cameraborder);
		rv3d->viewcamtexcofac[1] = (float)ar->winy / BLI_rctf_size_y(&cameraborder);

		rv3d->viewcamtexcofac[2] = -rv3d->viewcamtexcofac[0] * cameraborder.xmin / (float)ar->winx;
		rv3d->viewcamtexcofac[3] = -rv3d->viewcamtexcofac[1] * cameraborder.ymin / (float)ar->winy;
	}
	else {
		rv3d->viewcamtexcofac[0] = rv3d->viewcamtexcofac[1] = 1.0f;
		rv3d->viewcamtexcofac[2] = rv3d->viewcamtexcofac[3] = 0.0f;
	}

	/* calculate pixelsize factor once, is used for lamps and obcenters */
	{
		/* note:  '1.0f / len_v3(v1)'  replaced  'len_v3(rv3d->viewmat[0])'
		* because of float point precision problems at large values [#23908] */
		float v1[3], v2[3];
		float len_px, len_sc;

		v1[0] = rv3d->persmat[0][0];
		v1[1] = rv3d->persmat[1][0];
		v1[2] = rv3d->persmat[2][0];

		v2[0] = rv3d->persmat[0][1];
		v2[1] = rv3d->persmat[1][1];
		v2[2] = rv3d->persmat[2][1];

		len_px = 2.0f / sqrtf(min_ff(len_squared_v3(v1), len_squared_v3(v2)));
		len_sc = (float)MAX2(ar->winx, ar->winy);

		rv3d->pixsize = len_px / len_sc;
	}
}

static void view3d_main_region_setup_view(Scene *scene, View3D *v3d, ARegion *ar, float viewmat[4][4], float winmat[4][4])
{
	RegionView3D *rv3d = ar->regiondata;

	ED_view3d_update_viewmat(scene, v3d, ar, viewmat, winmat);

	/* set for opengl */
	glMatrixMode(GL_PROJECTION);
	glLoadMatrixf(rv3d->winmat);
	glMatrixMode(GL_MODELVIEW);
	glLoadMatrixf(rv3d->viewmat);
}

static bool view3d_stereo3d_active(const bContext *C, Scene *scene, View3D *v3d, RegionView3D *rv3d)
{
	wmWindow *win = CTX_wm_window(C);

	if ((scene->r.scemode & R_MULTIVIEW) == 0)
		return false;

	if (WM_stereo3d_enabled(win, true) == false)
		return false;

	if ((v3d->camera == NULL) || (v3d->camera->type != OB_CAMERA) || rv3d->persp != RV3D_CAMOB)
		return false;

	if (scene->r.views_format & SCE_VIEWS_FORMAT_MULTIVIEW) {
		if (v3d->stereo3d_camera == STEREO_MONO_ID)
			return false;

		return BKE_scene_multiview_is_stereo3d(&scene->r);
	}

	return true;
}

/* setup the view and win matrices for the multiview cameras
 *
 * unlike view3d_stereo3d_setup_offscreen, when view3d_stereo3d_setup is called
 * we have no winmatrix (i.e., projection matrix) defined at that time.
 * Since the camera and the camera shift are needed for the winmat calculation
 * we do a small hack to replace it temporarily so we don't need to change the
 * view3d)main_region_setup_view() code to account for that.
 */
static void view3d_stereo3d_setup(Scene *scene, View3D *v3d, ARegion *ar)
{
	bool is_left;
	const char *names[2] = { STEREO_LEFT_NAME, STEREO_RIGHT_NAME };
	const char *viewname;

	/* show only left or right camera */
	if (v3d->stereo3d_camera != STEREO_3D_ID)
		v3d->multiview_eye = v3d->stereo3d_camera;

	is_left = v3d->multiview_eye == STEREO_LEFT_ID;
	viewname = names[is_left ? STEREO_LEFT_ID : STEREO_RIGHT_ID];

	/* update the viewport matrices with the new camera */
	if (scene->r.views_format == SCE_VIEWS_FORMAT_STEREO_3D) {
		Camera *data;
		float viewmat[4][4];
		float shiftx;

		data = (Camera *)v3d->camera->data;
		shiftx = data->shiftx;

		BLI_lock_thread(LOCK_VIEW3D);
		data->shiftx = BKE_camera_multiview_shift_x(&scene->r, v3d->camera, viewname);

		BKE_camera_multiview_view_matrix(&scene->r, v3d->camera, is_left, viewmat);
		view3d_main_region_setup_view(scene, v3d, ar, viewmat, NULL);

		data->shiftx = shiftx;
		BLI_unlock_thread(LOCK_VIEW3D);
	}
	else { /* SCE_VIEWS_FORMAT_MULTIVIEW */
		float viewmat[4][4];
		Object *view_ob = v3d->camera;
		Object *camera = BKE_camera_multiview_render(scene, v3d->camera, viewname);

		BLI_lock_thread(LOCK_VIEW3D);
		v3d->camera = camera;

		BKE_camera_multiview_view_matrix(&scene->r, camera, false, viewmat);
		view3d_main_region_setup_view(scene, v3d, ar, viewmat, NULL);

		v3d->camera = view_ob;
		BLI_unlock_thread(LOCK_VIEW3D);
	}
}

/* ******************** debug ***************** */

#define VIEW3D_DRAW_DEBUG 1
/* TODO: expand scope of this flag so UI reflects the underlying code */

#if VIEW3D_DRAW_DEBUG

static void view3d_draw_debug_store_depth(ARegion *ar, DrawData *draw_data)
{
	GPUViewport *viewport = draw_data->viewport;
	GLint viewport_size[4];
	glGetIntegerv(GL_VIEWPORT, viewport_size);

	const int x = viewport_size[0];
	const int y = viewport_size[1];
	const int w = viewport_size[2];
	const int h = viewport_size[3];

	if (GPU_viewport_debug_depth_is_valid(viewport)) {
		if ((GPU_viewport_debug_depth_width(viewport) != w) ||
			(GPU_viewport_debug_depth_height(viewport) != h))
		{
			GPU_viewport_debug_depth_free(viewport);
		}
	}

	if (!GPU_viewport_debug_depth_is_valid(viewport)) {
		char error[256];
		if (!GPU_viewport_debug_depth_create(viewport, w, h, 0, error)) {
			fprintf(stderr, "Failed to create depth buffer for debug: %s\n", error);
			return;
		}
	}

	GPU_viewport_debug_depth_store(viewport, x, y);
}

static void view3d_draw_debug_post_solid(const bContext *C, ARegion *ar, DrawData *draw_data)
{
	View3D *v3d = CTX_wm_view3d(C);

	if ((v3d->tmp_compat_flag & V3D_DEBUG_SHOW_SCENE_DEPTH) != 0) {
		view3d_draw_debug_store_depth(ar, draw_data);
	}
}

static void view3d_draw_debug(const bContext *C, ARegion *ar, DrawData *draw_data)
{
	View3D *v3d = CTX_wm_view3d(C);

	if ((v3d->tmp_compat_flag & V3D_DEBUG_SHOW_COMBINED_DEPTH) != 0) {
		/* store */
		view3d_draw_debug_store_depth(ar, draw_data);
	}

	if (((v3d->tmp_compat_flag & V3D_DEBUG_SHOW_SCENE_DEPTH) != 0) ||
		((v3d->tmp_compat_flag & V3D_DEBUG_SHOW_COMBINED_DEPTH) != 0))
	{
		/* draw */
		if (GPU_viewport_debug_depth_is_valid(draw_data->viewport)) {
			GPU_viewport_debug_depth_draw(draw_data->viewport, v3d->debug.znear, v3d->debug.zfar);
		}
	}
	else {
		/* cleanup */
		GPU_viewport_debug_depth_free(draw_data->viewport);
	}
}

#endif /* VIEW3D_DRAW_DEBUG */

/* ******************** view border ***************** */

static void view3d_camera_border(
        const Scene *scene, const ARegion *ar, const View3D *v3d, const RegionView3D *rv3d,
        rctf *r_viewborder, const bool no_shift, const bool no_zoom)
{
	CameraParams params;
	rctf rect_view, rect_camera;

	/* get viewport viewplane */
	BKE_camera_params_init(&params);
	BKE_camera_params_from_view3d(&params, v3d, rv3d);
	if (no_zoom)
		params.zoom = 1.0f;
	BKE_camera_params_compute_viewplane(&params, ar->winx, ar->winy, 1.0f, 1.0f);
	rect_view = params.viewplane;

	/* get camera viewplane */
	BKE_camera_params_init(&params);
	/* fallback for non camera objects */
	params.clipsta = v3d->near;
	params.clipend = v3d->far;
	BKE_camera_params_from_object(&params, v3d->camera);
	if (no_shift) {
		params.shiftx = 0.0f;
		params.shifty = 0.0f;
	}
	BKE_camera_params_compute_viewplane(&params, scene->r.xsch, scene->r.ysch, scene->r.xasp, scene->r.yasp);
	rect_camera = params.viewplane;

	/* get camera border within viewport */
	r_viewborder->xmin = ((rect_camera.xmin - rect_view.xmin) / BLI_rctf_size_x(&rect_view)) * ar->winx;
	r_viewborder->xmax = ((rect_camera.xmax - rect_view.xmin) / BLI_rctf_size_x(&rect_view)) * ar->winx;
	r_viewborder->ymin = ((rect_camera.ymin - rect_view.ymin) / BLI_rctf_size_y(&rect_view)) * ar->winy;
	r_viewborder->ymax = ((rect_camera.ymax - rect_view.ymin) / BLI_rctf_size_y(&rect_view)) * ar->winy;
}

void ED_view3d_calc_camera_border_size(
        const Scene *scene, const ARegion *ar, const View3D *v3d, const RegionView3D *rv3d,
        float r_size[2])
{
	rctf viewborder;

	view3d_camera_border(scene, ar, v3d, rv3d, &viewborder, true, true);
	r_size[0] = BLI_rctf_size_x(&viewborder);
	r_size[1] = BLI_rctf_size_y(&viewborder);
}

void ED_view3d_calc_camera_border(
        const Scene *scene, const ARegion *ar, const View3D *v3d, const RegionView3D *rv3d,
        rctf *r_viewborder, const bool no_shift)
{
	view3d_camera_border(scene, ar, v3d, rv3d, r_viewborder, no_shift, false);
}

static void drawviewborder_grid3(unsigned pos, float x1, float x2, float y1, float y2, float fac)
{
	float x3, y3, x4, y4;

	x3 = x1 + fac * (x2 - x1);
	y3 = y1 + fac * (y2 - y1);
	x4 = x1 + (1.0f - fac) * (x2 - x1);
	y4 = y1 + (1.0f - fac) * (y2 - y1);

	immBegin(GL_LINES, 8);
	immVertex2f(pos, x1, y3);
	immVertex2f(pos, x2, y3);

	immVertex2f(pos, x1, y4);
	immVertex2f(pos, x2, y4);

	immVertex2f(pos, x3, y1);
	immVertex2f(pos, x3, y2);

	immVertex2f(pos, x4, y1);
	immVertex2f(pos, x4, y2);
	immEnd();
}

/* harmonious triangle */
static void drawviewborder_triangle(unsigned pos, float x1, float x2, float y1, float y2, const char golden, const char dir)
{
	float ofs;
	float w = x2 - x1;
	float h = y2 - y1;

	immBegin(GL_LINES, 6);
	if (w > h) {
		if (golden) {
			ofs = w * (1.0f - (1.0f / 1.61803399f));
		}
		else {
			ofs = h * (h / w);
		}
		if (dir == 'B') SWAP(float, y1, y2);

		immVertex2f(pos, x1, y1);
		immVertex2f(pos, x2, y2);

		immVertex2f(pos, x2, y1);
		immVertex2f(pos, x1 + (w - ofs), y2);

		immVertex2f(pos, x1, y2);
		immVertex2f(pos, x1 + ofs, y1);
	}
	else {
		if (golden) {
			ofs = h * (1.0f - (1.0f / 1.61803399f));
		}
		else {
			ofs = w * (w / h);
		}
		if (dir == 'B') SWAP(float, x1, x2);

		immVertex2f(pos, x1, y1);
		immVertex2f(pos, x2, y2);

		immVertex2f(pos, x2, y1);
		immVertex2f(pos, x1, y1 + ofs);

		immVertex2f(pos, x1, y2);
		immVertex2f(pos, x2, y1 + (h - ofs));
	}
	immEnd();
}

static void drawviewborder(Scene *scene, ARegion *ar, View3D *v3d)
{
	float x1, x2, y1, y2;
	float x1i, x2i, y1i, y2i;

	rctf viewborder;
	Camera *ca = NULL;
	RegionView3D *rv3d = ar->regiondata;

	if (v3d->camera == NULL)
		return;
	if (v3d->camera->type == OB_CAMERA)
		ca = v3d->camera->data;

	ED_view3d_calc_camera_border(scene, ar, v3d, rv3d, &viewborder, false);
	/* the offsets */
	x1 = viewborder.xmin;
	y1 = viewborder.ymin;
	x2 = viewborder.xmax;
	y2 = viewborder.ymax;

	glLineWidth(1.0f);

	/* apply offsets so the real 3D camera shows through */

	/* note: quite un-scientific but without this bit extra
	 * 0.0001 on the lower left the 2D border sometimes
	 * obscures the 3D camera border */
	/* note: with VIEW3D_CAMERA_BORDER_HACK defined this error isn't noticeable
	 * but keep it here in case we need to remove the workaround */
	x1i = (int)(x1 - 1.0001f);
	y1i = (int)(y1 - 1.0001f);
	x2i = (int)(x2 + (1.0f - 0.0001f));
	y2i = (int)(y2 + (1.0f - 0.0001f));

	/* use the same program for everything */
	unsigned pos = add_attrib(immVertexFormat(), "pos", COMP_F32, 2, KEEP_FLOAT);
	immBindBuiltinProgram(GPU_SHADER_2D_UNIFORM_COLOR);

	/* passepartout, specified in camera edit buttons */
	if (ca && (ca->flag & CAM_SHOWPASSEPARTOUT) && ca->passepartalpha > 0.000001f) {
		const float winx = (ar->winx + 1);
		const float winy = (ar->winy + 1);

		float alpha = 1.0f;

		if (ca->passepartalpha != 1.0f) {
			glBlendFunc(GL_SRC_ALPHA, GL_ONE_MINUS_SRC_ALPHA);
			glEnable(GL_BLEND);
			alpha = ca->passepartalpha;
		}

		immUniformColor4f(0.0f, 0.0f, 0.0f, alpha);

		if (x1i > 0.0f)
			immRectf(pos, 0.0f, winy, x1i, 0.0f);
		if (x2i < winx)
			immRectf(pos, x2i, winy, winx, 0.0f);
		if (y2i < winy)
			immRectf(pos, x1i, winy, x2i, y2i);
		if (y2i > 0.0f)
			immRectf(pos, x1i, y1i, x2i, 0.0f);

		glDisable(GL_BLEND);
	}

	setlinestyle(0);

	immUniformThemeColor(TH_BACK);
	imm_draw_line_box(pos, x1i, y1i, x2i, y2i);

#ifdef VIEW3D_CAMERA_BORDER_HACK
	if (view3d_camera_border_hack_test == true) {
		immUniformColor3ubv(view3d_camera_border_hack_col);
		imm_draw_line_box(pos, x1i + 1, y1i + 1, x2i - 1, y2i - 1);
		view3d_camera_border_hack_test = false;
	}
#endif

	setlinestyle(3);

	/* outer line not to confuse with object selecton */
	if (v3d->flag2 & V3D_LOCK_CAMERA) {
		immUniformThemeColor(TH_REDALERT);
		imm_draw_line_box(pos, x1i - 1, y1i - 1, x2i + 1, y2i + 1);
	}

	immUniformThemeColor(TH_VIEW_OVERLAY);
	imm_draw_line_box(pos, x1i, y1i, x2i, y2i);

	/* border */
	if (scene->r.mode & R_BORDER) {
		float x3, y3, x4, y4;

		x3 = floorf(x1 + (scene->r.border.xmin * (x2 - x1))) - 1;
		y3 = floorf(y1 + (scene->r.border.ymin * (y2 - y1))) - 1;
		x4 = floorf(x1 + (scene->r.border.xmax * (x2 - x1))) + (U.pixelsize - 1);
		y4 = floorf(y1 + (scene->r.border.ymax * (y2 - y1))) + (U.pixelsize - 1);

		imm_cpack(0x4040FF);
		imm_draw_line_box(pos, x3, y3, x4, y4);
	}

	/* safety border */
	if (ca) {
		if (ca->dtx & CAM_DTX_CENTER) {
			float x3, y3;

			x3 = x1 + 0.5f * (x2 - x1);
			y3 = y1 + 0.5f * (y2 - y1);

			immUniformThemeColorBlendShade(TH_VIEW_OVERLAY, TH_BACK, 0.25f, 0);
			immBegin(GL_LINES, 4);

			immVertex2f(pos, x1, y3);
			immVertex2f(pos, x2, y3);

			immVertex2f(pos, x3, y1);
			immVertex2f(pos, x3, y2);

			immEnd();
		}

		if (ca->dtx & CAM_DTX_CENTER_DIAG) {

			immUniformThemeColorBlendShade(TH_VIEW_OVERLAY, TH_BACK, 0.25f, 0);
			immBegin(GL_LINES, 4);

			immVertex2f(pos, x1, y1);
			immVertex2f(pos, x2, y2);

			immVertex2f(pos, x1, y2);
			immVertex2f(pos, x2, y1);

			immEnd();
		}

		if (ca->dtx & CAM_DTX_THIRDS) {
			immUniformThemeColorBlendShade(TH_VIEW_OVERLAY, TH_BACK, 0.25f, 0);
			drawviewborder_grid3(pos, x1, x2, y1, y2, 1.0f / 3.0f);
		}

		if (ca->dtx & CAM_DTX_GOLDEN) {
			immUniformThemeColorBlendShade(TH_VIEW_OVERLAY, TH_BACK, 0.25f, 0);
			drawviewborder_grid3(pos, x1, x2, y1, y2, 1.0f - (1.0f / 1.61803399f));
		}

		if (ca->dtx & CAM_DTX_GOLDEN_TRI_A) {
			immUniformThemeColorBlendShade(TH_VIEW_OVERLAY, TH_BACK, 0.25f, 0);
			drawviewborder_triangle(pos, x1, x2, y1, y2, 0, 'A');
		}

		if (ca->dtx & CAM_DTX_GOLDEN_TRI_B) {
			immUniformThemeColorBlendShade(TH_VIEW_OVERLAY, TH_BACK, 0.25f, 0);
			drawviewborder_triangle(pos, x1, x2, y1, y2, 0, 'B');
		}

		if (ca->dtx & CAM_DTX_HARMONY_TRI_A) {
			immUniformThemeColorBlendShade(TH_VIEW_OVERLAY, TH_BACK, 0.25f, 0);
			drawviewborder_triangle(pos, x1, x2, y1, y2, 1, 'A');
		}

		if (ca->dtx & CAM_DTX_HARMONY_TRI_B) {
			immUniformThemeColorBlendShade(TH_VIEW_OVERLAY, TH_BACK, 0.25f, 0);
			drawviewborder_triangle(pos, x1, x2, y1, y2, 1, 'B');
		}

		if (ca->flag & CAM_SHOW_SAFE_MARGINS) {
			UI_draw_safe_areas(
			        pos, x1, x2, y1, y2,
			        scene->safe_areas.title,
			        scene->safe_areas.action);

			if (ca->flag & CAM_SHOW_SAFE_CENTER) {
				UI_draw_safe_areas(
				        pos, x1, x2, y1, y2,
				        scene->safe_areas.title_center,
				        scene->safe_areas.action_center);
			}
		}

		if (ca->flag & CAM_SHOWSENSOR) {
			/* determine sensor fit, and get sensor x/y, for auto fit we
			 * assume and square sensor and only use sensor_x */
			float sizex = scene->r.xsch * scene->r.xasp;
			float sizey = scene->r.ysch * scene->r.yasp;
			int sensor_fit = BKE_camera_sensor_fit(ca->sensor_fit, sizex, sizey);
			float sensor_x = ca->sensor_x;
			float sensor_y = (ca->sensor_fit == CAMERA_SENSOR_FIT_AUTO) ? ca->sensor_x : ca->sensor_y;

			/* determine sensor plane */
			rctf rect;

			if (sensor_fit == CAMERA_SENSOR_FIT_HOR) {
				float sensor_scale = (x2i - x1i) / sensor_x;
				float sensor_height = sensor_scale * sensor_y;

				rect.xmin = x1i;
				rect.xmax = x2i;
				rect.ymin = (y1i + y2i) * 0.5f - sensor_height * 0.5f;
				rect.ymax = rect.ymin + sensor_height;
			}
			else {
				float sensor_scale = (y2i - y1i) / sensor_y;
				float sensor_width = sensor_scale * sensor_x;

				rect.xmin = (x1i + x2i) * 0.5f - sensor_width * 0.5f;
				rect.xmax = rect.xmin + sensor_width;
				rect.ymin = y1i;
				rect.ymax = y2i;
			}

			/* draw */
			float color[4];
			UI_GetThemeColorShade4fv(TH_VIEW_OVERLAY, 100, color);
			UI_draw_roundbox_gl_mode(GL_LINE_LOOP, rect.xmin, rect.ymin, rect.xmax, rect.ymax, 2.0f, color);
		}
	}

	setlinestyle(0);

	/* camera name - draw in highlighted text color */
	if (ca && (ca->flag & CAM_SHOWNAME)) {
		UI_ThemeColor(TH_TEXT_HI);
		BLF_draw_default(
		        x1i, y1i - (0.7f * U.widget_unit), 0.0f,
		        v3d->camera->id.name + 2, sizeof(v3d->camera->id.name) - 2);
	}

	immUnbindProgram();
}

static void drawrenderborder(ARegion *ar, View3D *v3d)
{
<<<<<<< HEAD
	/* use the same program for everything */
	unsigned pos = add_attrib(immVertexFormat(), "pos", COMP_F32, 2, KEEP_FLOAT);
	immBindBuiltinProgram(GPU_SHADER_2D_UNIFORM_COLOR);
=======
	RegionView3D *rv3d = ar->regiondata;
>>>>>>> 58877d6d

	glLineWidth(1.0f);
	setlinestyle(3);
	imm_cpack(0x4040FF);

	imm_draw_line_box(
	    pos, v3d->render_border.xmin * ar->winx, v3d->render_border.ymin * ar->winy,
	    v3d->render_border.xmax * ar->winx, v3d->render_border.ymax * ar->winy);

<<<<<<< HEAD
	setlinestyle(0);

	immUnbindProgram();
}
=======
	/* update utility matrices */
	mul_m4_m4m4(rv3d->persmat, rv3d->winmat, rv3d->viewmat);
	invert_m4_m4(rv3d->persinv, rv3d->persmat);
	invert_m4_m4(rv3d->viewinv, rv3d->viewmat);
	
	/* calculate GLSL view dependent values */

	/* store window coordinates scaling/offset */
	if (rv3d->persp == RV3D_CAMOB && v3d->camera) {
		rctf cameraborder;
		ED_view3d_calc_camera_border(scene, ar, v3d, rv3d, &cameraborder, false);
		rv3d->viewcamtexcofac[0] = (float)ar->winx / BLI_rctf_size_x(&cameraborder);
		rv3d->viewcamtexcofac[1] = (float)ar->winy / BLI_rctf_size_y(&cameraborder);
		
		rv3d->viewcamtexcofac[2] = -rv3d->viewcamtexcofac[0] * cameraborder.xmin / (float)ar->winx;
		rv3d->viewcamtexcofac[3] = -rv3d->viewcamtexcofac[1] * cameraborder.ymin / (float)ar->winy;
	}
	else {
		rv3d->viewcamtexcofac[0] = rv3d->viewcamtexcofac[1] = 1.0f;
		rv3d->viewcamtexcofac[2] = rv3d->viewcamtexcofac[3] = 0.0f;
	}

	/**
	 * Calculate pixel-size factor once, is used for lamps and object centers.
	 * Used by #ED_view3d_pixel_size and typically not accessed directly.
	 *
	 * \note #BKE_camera_params_compute_viewplane' also calculates a pixel-size value,
	 * passed to #RE_SetPixelSize, in ortho mode this is compatible with this value,
	 * but in perspective mode its offset by the near-clip.
	 *
	 * 'RegionView3D.pixsize' is used for viewport drawing, not rendering.
	 */
	{
		/* note:  '1.0f / len_v3(v1)'  replaced  'len_v3(rv3d->viewmat[0])'
		 * because of float point precision problems at large values [#23908] */
		float v1[3], v2[3];
		float len_px, len_sc;
>>>>>>> 58877d6d

/* ******************** offline engine ***************** */

static bool view3d_draw_render_draw(const bContext *C, Scene *scene,
	ARegion *ar, View3D *v3d,
	bool clip_border, const rcti *border_rect)
{
	RegionView3D *rv3d = ar->regiondata;
	RenderEngineType *type;
	GLint scissor[4];

	/* create render engine */
	if (!rv3d->render_engine) {
		RenderEngine *engine;

		type = RE_engines_find(scene->r.engine);

		if (!(type->view_update && type->view_draw))
			return false;

		engine = RE_engine_create_ex(type, true);

		engine->tile_x = scene->r.tilex;
		engine->tile_y = scene->r.tiley;

		type->view_update(engine, C);

		rv3d->render_engine = engine;
	}

	/* background draw */
	glMatrixMode(GL_PROJECTION);
	glPushMatrix();
	glMatrixMode(GL_MODELVIEW);
	glPushMatrix();
	ED_region_pixelspace(ar);

	if (clip_border) {
		/* for border draw, we only need to clear a subset of the 3d view */
		if (border_rect->xmax > border_rect->xmin && border_rect->ymax > border_rect->ymin) {
			glGetIntegerv(GL_SCISSOR_BOX, scissor);
			glScissor(border_rect->xmin, border_rect->ymin,
				BLI_rcti_size_x(border_rect), BLI_rcti_size_y(border_rect));
		}
		else {
			return false;
		}
	}

	glClearColor(0.0f, 0.0f, 0.0f, 0.0f);
	/* don't change depth buffer */
	glClear(GL_COLOR_BUFFER_BIT); /* is this necessary? -- merwin */

	/* render result draw */
	type = rv3d->render_engine->type;
	type->view_draw(rv3d->render_engine, C);

	if (clip_border) {
		/* restore scissor as it was before */
		glScissor(scissor[0], scissor[1], scissor[2], scissor[3]);
	}

	glMatrixMode(GL_PROJECTION);
	glPopMatrix();
	glMatrixMode(GL_MODELVIEW);
	glPopMatrix();

	return true;
}

/* ******************** background plates ***************** */

static void view3d_draw_background_gradient()
{
	gpuMatrixBegin3D(); /* TODO: finish 2D API */

	glClear(GL_DEPTH_BUFFER_BIT);

	VertexFormat *format = immVertexFormat();
	unsigned pos = add_attrib(format, "pos", COMP_F32, 2, KEEP_FLOAT);
	unsigned color = add_attrib(format, "color", COMP_U8, 3, NORMALIZE_INT_TO_FLOAT);
	unsigned char col_hi[3], col_lo[3];

	immBindBuiltinProgram(GPU_SHADER_2D_SMOOTH_COLOR);

	UI_GetThemeColor3ubv(TH_LOW_GRAD, col_lo);
	UI_GetThemeColor3ubv(TH_HIGH_GRAD, col_hi);

	immBegin(GL_QUADS, 4);
	immAttrib3ubv(color, col_lo);
	immVertex2f(pos, -1.0f, -1.0f);
	immVertex2f(pos, 1.0f, -1.0f);

	immAttrib3ubv(color, col_hi);
	immVertex2f(pos, 1.0f, 1.0f);
	immVertex2f(pos, -1.0f, 1.0f);
	immEnd();

	immUnbindProgram();

	gpuMatrixEnd();
}

static void view3d_draw_background_none()
{
	if (UI_GetThemeValue(TH_SHOW_BACK_GRAD)) {
		view3d_draw_background_gradient();
	}
	else {
		UI_ThemeClearColorAlpha(TH_HIGH_GRAD, 1.0f);
		glClear(GL_COLOR_BUFFER_BIT | GL_DEPTH_BUFFER_BIT);
	}
}

static void view3d_draw_background_world(Scene *scene, View3D *v3d, RegionView3D *rv3d)
{
	if (scene->world) {
		GPUMaterial *gpumat = GPU_material_world(scene, scene->world);

		/* calculate full shader for background */
		GPU_material_bind(gpumat, 1, 1, 1.0f, false, rv3d->viewmat, rv3d->viewinv, rv3d->viewcamtexcofac, (v3d->scenelock != 0));

		if (GPU_material_bound(gpumat)) {

			glClear(GL_DEPTH_BUFFER_BIT);

			/* TODO viewport (dfelinto): GPU_material_bind relies on immediate mode,
			* we can't get rid of the following code without a bigger refactor
			* or we dropping this functionality. */

			glBegin(GL_TRIANGLE_STRIP);
			glVertex2f(-1.0f, -1.0f);
			glVertex2f(1.0f, -1.0f);
			glVertex2f(-1.0f, 1.0f);
			glVertex2f(1.0f, 1.0f);
			glEnd();

			GPU_material_unbind(gpumat);
		}
		else {
			view3d_draw_background_none();
		}
	}
	else {
		view3d_draw_background_none();
	}
}

/* ******************** solid plates ***************** */

/**
 * Clear the buffer and draw the proper shader
 */
static void view3d_draw_background(const bContext *C)
{
	Scene *scene = CTX_data_scene(C);
	View3D *v3d = CTX_wm_view3d(C);
	RegionView3D *rv3d = CTX_wm_region_view3d(C);

	glDisable(GL_DEPTH_TEST);
	glDepthMask(GL_TRUE);
	/* Background functions do not read or write depth, but they do clear or completely
	 * overwrite color buffer. It's more efficient to clear color & depth in once call, so
	 * background functions do this even though they don't use depth.
	 */

	switch (v3d->debug.background) {
		case V3D_DEBUG_BACKGROUND_WORLD:
			view3d_draw_background_world(scene, v3d, rv3d);
			break;
		case V3D_DEBUG_BACKGROUND_GRADIENT:
			view3d_draw_background_gradient();
			break;
		case V3D_DEBUG_BACKGROUND_NONE:
		default:
			view3d_draw_background_none();
			break;
	}
}

/**
 *
 */
static void view3d_draw_render_solid_surfaces(const bContext *C, ARegion *ar, const bool run_screen_shaders)
{
	/* TODO viewport */
	draw_all_objects(C, ar, false, use_depth(C));
}

/**
 *
 */
static void view3d_draw_render_transparent_surfaces(const bContext *C)
{
	/* TODO viewport */
}

/**
 *
 */
static void view3d_draw_post_draw(const bContext *C)
{
	/* TODO viewport */
}

/* ******************** geometry overlay ***************** */

/**
 * Front/back wire frames
 */
static void view3d_draw_wire_plates(const bContext *C)
{
	/* TODO viewport */
}

/**
 * Special treatment for selected objects
 */
static void view3d_draw_outline_plates(const bContext *C)
{
	/* TODO viewport */
}

/* ******************** other elements ***************** */


#define DEBUG_GRID 0

static void gridline_range(double x0, double dx, double max, int* first_out, int* count_out)
{
	/* determine range of gridlines that appear in this Area -- similar calc but separate ranges for x & y
	* x0 is gridline 0, the axis in screen space
	* Area covers [0 .. max) pixels */

	int first = (int)ceil(-x0 / dx);
	int last = (int)floor((max - x0) / dx);

	if (first <= last) {
		*first_out = first;
		*count_out = last - first + 1;
	}
	else {
		*first_out = 0;
		*count_out = 0;
	}

#if DEBUG_GRID
	printf("   first %d * dx = %f\n", first, x0 + first * dx);
	printf("   last %d * dx = %f\n", last, x0 + last * dx);
	printf("   count = %d\n", *count_out);
#endif
}

static int gridline_count(ARegion *ar, double x0, double y0, double dx)
{
	/* x0 & y0 establish the "phase" of the grid within this 2D region
	* dx is the frequency, shared by x & y directions
	* pass in dx of smallest (highest precision) grid we want to draw */

#if DEBUG_GRID
	printf("  %s(%f, %f, dx:%f)\n", __FUNCTION__, x0, y0, dx);
#endif

	int first, x_ct, y_ct;

	gridline_range(x0, dx, ar->winx, &first, &x_ct);
	gridline_range(y0, dx, ar->winy, &first, &y_ct);

	int total_ct = x_ct + y_ct;

#if DEBUG_GRID
	printf("   %d + %d = %d gridlines\n", x_ct, y_ct, total_ct);
#endif

	return total_ct;
}

static bool drawgrid_draw(ARegion *ar, double x0, double y0, double dx, int skip_mod, unsigned pos, unsigned col, GLubyte col_value[3])
{
	/* skip every skip_mod lines relative to each axis; they will be overlaid by another drawgrid_draw
	* always skip exact x0 & y0 axes; they will be drawn later in color
	*
	* set grid color once, just before the first line is drawn
	* it's harmless to set same color for every line, or every vertex
	* but if no lines are drawn, color must not be set! */

#if DEBUG_GRID
	printf("  %s(%f, %f, dx:%f, skip_mod:%d)\n", __FUNCTION__, x0, y0, dx, skip_mod);
#endif

	const float x_max = (float)ar->winx;
	const float y_max = (float)ar->winy;

	int first, ct;
	int x_ct = 0, y_ct = 0; /* count of lines actually drawn */
	int lines_skipped_for_next_unit = 0;

	/* draw vertical lines */
	gridline_range(x0, dx, x_max, &first, &ct);

	for (int i = first; i < first + ct; ++i) {
		if (i == 0)
			continue;
		else if (skip_mod && (i % skip_mod) == 0) {
			++lines_skipped_for_next_unit;
			continue;
		}

		if (x_ct == 0)
			immAttrib3ub(col, col_value[0], col_value[1], col_value[2]);

		float x = (float)(x0 + i * dx);
		immVertex2f(pos, x, 0.0f);
		immVertex2f(pos, x, y_max);
		++x_ct;
	}

	/* draw horizontal lines */
	gridline_range(y0, dx, y_max, &first, &ct);

	for (int i = first; i < first + ct; ++i) {
		if (i == 0)
			continue;
		else if (skip_mod && (i % skip_mod) == 0) {
			++lines_skipped_for_next_unit;
			continue;
		}

		if (x_ct + y_ct == 0)
			immAttrib3ub(col, col_value[0], col_value[1], col_value[2]);

		float y = (float)(y0 + i * dx);
		immVertex2f(pos, 0.0f, y);
		immVertex2f(pos, x_max, y);
		++y_ct;
	}

#if DEBUG_GRID
	int total_ct = x_ct + y_ct;
	printf("    %d + %d = %d gridlines drawn, %d skipped for next unit\n", x_ct, y_ct, total_ct, lines_skipped_for_next_unit);
#endif

	return lines_skipped_for_next_unit > 0;
}

#define GRID_MIN_PX_D 6.0
#define GRID_MIN_PX_F 6.0f

static void drawgrid(UnitSettings *unit, ARegion *ar, View3D *v3d, const char **grid_unit)
{
	RegionView3D *rv3d = ar->regiondata;

#if DEBUG_GRID
	printf("%s width %d, height %d\n", __FUNCTION__, ar->winx, ar->winy);
#endif

	double fx = rv3d->persmat[3][0];
	double fy = rv3d->persmat[3][1];
	double fw = rv3d->persmat[3][3];

	const double wx = 0.5 * ar->winx;  /* use double precision to avoid rounding errors */
	const double wy = 0.5 * ar->winy;

	double x = wx * fx / fw;
	double y = wy * fy / fw;

	double vec4[4] = { v3d->grid, v3d->grid, 0.0, 1.0 };
	mul_m4_v4d(rv3d->persmat, vec4);
	fx = vec4[0];
	fy = vec4[1];
	fw = vec4[3];

	double dx = fabs(x - wx * fx / fw);
	if (dx == 0) dx = fabs(y - wy * fy / fw);

	x += wx;
	y += wy;

	/* now x, y, and dx have their final values
	* (x,y) is the world origin (0,0,0) mapped to Area-relative screen space
	* dx is the distance in pixels between grid lines -- same for horiz or vert grid lines */

	glLineWidth(1.0f);

#if 0 /* TODO: write to UI/widget depth buffer, not scene depth */
	glDepthMask(GL_FALSE);  /* disable write in zbuffer */
#endif

	VertexFormat* format = immVertexFormat();
	unsigned pos = add_attrib(format, "pos", COMP_F32, 2, KEEP_FLOAT);
	unsigned color = add_attrib(format, "color", COMP_U8, 3, NORMALIZE_INT_TO_FLOAT);

	immBindBuiltinProgram(GPU_SHADER_2D_FLAT_COLOR);

	unsigned char col[3], col2[3];
	UI_GetThemeColor3ubv(TH_GRID, col);

	if (unit->system) {
		const void *usys;
		int len;

		bUnit_GetSystem(unit->system, B_UNIT_LENGTH, &usys, &len);

		bool first = true;

		if (usys) {
			int i = len;
			while (i--) {
				double scalar = bUnit_GetScaler(usys, i);

				double dx_scalar = dx * scalar / (double)unit->scale_length;
				if (dx_scalar < (GRID_MIN_PX_D * 2.0)) {
					/* very very small grid items are less useful when dealing with units */
					continue;
				}

				if (first) {
					first = false;

					/* Store the smallest drawn grid size units name so users know how big each grid cell is */
					*grid_unit = bUnit_GetNameDisplay(usys, i);
					rv3d->gridview = (float)((scalar * (double)v3d->grid) / (double)unit->scale_length);

					int gridline_ct = gridline_count(ar, x, y, dx_scalar);
					if (gridline_ct == 0)
						goto drawgrid_cleanup; /* nothing to draw */

					immBegin(GL_LINES, gridline_ct * 2);
				}

				float blend_fac = 1.0f - ((GRID_MIN_PX_F * 2.0f) / (float)dx_scalar);
				/* tweak to have the fade a bit nicer */
				blend_fac = (blend_fac * blend_fac) * 2.0f;
				CLAMP(blend_fac, 0.3f, 1.0f);

				UI_GetThemeColorBlend3ubv(TH_HIGH_GRAD, TH_GRID, blend_fac, col2);

				const int skip_mod = (i == 0) ? 0 : (int)round(bUnit_GetScaler(usys, i - 1) / scalar);
#if DEBUG_GRID
				printf("%s %f, ", bUnit_GetNameDisplay(usys, i), scalar);
				if (i > 0)
					printf("next unit is %d times larger\n", skip_mod);
				else
					printf("largest unit\n");
#endif
				if (!drawgrid_draw(ar, x, y, dx_scalar, skip_mod, pos, color, col2))
					break;
			}
		}
	}
	else {
		const double sublines = v3d->gridsubdiv;
		const float  sublines_fl = v3d->gridsubdiv;

		int grids_to_draw = 2; /* first the faint fine grid, then the bold coarse grid */

		if (dx < GRID_MIN_PX_D) {
			rv3d->gridview *= sublines_fl;
			dx *= sublines;
			if (dx < GRID_MIN_PX_D) {
				rv3d->gridview *= sublines_fl;
				dx *= sublines;
				if (dx < GRID_MIN_PX_D) {
					rv3d->gridview *= sublines_fl;
					dx *= sublines;
					grids_to_draw = (dx < GRID_MIN_PX_D) ? 0 : 1;
				}
			}
		}
		else {
			if (dx >(GRID_MIN_PX_D * 10.0)) {  /* start blending in */
				rv3d->gridview /= sublines_fl;
				dx /= sublines;
				if (dx > (GRID_MIN_PX_D * 10.0)) {  /* start blending in */
					rv3d->gridview /= sublines_fl;
					dx /= sublines;
					if (dx > (GRID_MIN_PX_D * 10.0)) {
						grids_to_draw = 1;
					}
				}
			}
		}

		int gridline_ct = gridline_count(ar, x, y, dx);
		if (gridline_ct == 0)
			goto drawgrid_cleanup; /* nothing to draw */

		immBegin(GL_LINES, gridline_ct * 2);

		if (grids_to_draw == 2) {
			UI_GetThemeColorBlend3ubv(TH_HIGH_GRAD, TH_GRID, dx / (GRID_MIN_PX_D * 6.0), col2);
			if (drawgrid_draw(ar, x, y, dx, v3d->gridsubdiv, pos, color, col2))
				drawgrid_draw(ar, x, y, dx * sublines, 0, pos, color, col);
		}
		else if (grids_to_draw == 1) {
			drawgrid_draw(ar, x, y, dx, 0, pos, color, col);
		}
	}

	/* draw visible axes */
	/* horizontal line */
	if (0 <= y && y < ar->winy) {
		UI_make_axis_color(col, col2, ELEM(rv3d->view, RV3D_VIEW_RIGHT, RV3D_VIEW_LEFT) ? 'Y' : 'X');
		immAttrib3ub(color, col2[0], col2[1], col2[2]);
		immVertex2f(pos, 0.0f, y);
		immVertex2f(pos, (float)ar->winx, y);
	}

	/* vertical line */
	if (0 <= x && x < ar->winx) {
		UI_make_axis_color(col, col2, ELEM(rv3d->view, RV3D_VIEW_TOP, RV3D_VIEW_BOTTOM) ? 'Y' : 'Z');
		immAttrib3ub(color, col2[0], col2[1], col2[2]);
		immVertex2f(pos, x, 0.0f);
		immVertex2f(pos, x, (float)ar->winy);
	}

	immEnd();

drawgrid_cleanup:
	immUnbindProgram();

#if 0 /* depth write is left enabled above */
	glDepthMask(GL_TRUE);  /* enable write in zbuffer */
#endif
}

#undef DEBUG_GRID
#undef GRID_MIN_PX_D
#undef GRID_MIN_PX_F

static void drawfloor(Scene *scene, View3D *v3d, const char **grid_unit, bool write_depth)
{
	/* draw only if there is something to draw */
	if (v3d->gridflag & (V3D_SHOW_FLOOR | V3D_SHOW_X | V3D_SHOW_Y | V3D_SHOW_Z)) {
		/* draw how many lines?
		* trunc(v3d->gridlines / 2) * 4
		* + 2 for xy axes (possibly with special colors)
		* + 1 for z axis (the only line not in xy plane)
		* even v3d->gridlines are honored, odd rounded down */
		const int gridlines = v3d->gridlines / 2;
		const float grid_scale = ED_view3d_grid_scale(scene, v3d, grid_unit);
		const float grid = gridlines * grid_scale;

		const bool show_floor = (v3d->gridflag & V3D_SHOW_FLOOR) && gridlines >= 1;

		bool show_axis_x = v3d->gridflag & V3D_SHOW_X;
		bool show_axis_y = v3d->gridflag & V3D_SHOW_Y;
		bool show_axis_z = v3d->gridflag & V3D_SHOW_Z;

		unsigned char col_grid[3], col_axis[3];

		glLineWidth(1.0f);

		UI_GetThemeColor3ubv(TH_GRID, col_grid);

		if (!write_depth)
			glDepthMask(GL_FALSE);

		if (show_floor) {
			const unsigned vertex_ct = 2 * (gridlines * 4 + 2);
			const int sublines = v3d->gridsubdiv;

			unsigned char col_bg[3], col_grid_emphasise[3], col_grid_light[3];

			VertexFormat* format = immVertexFormat();
			unsigned pos = add_attrib(format, "pos", COMP_F32, 2, KEEP_FLOAT);
			unsigned color = add_attrib(format, "color", COMP_U8, 3, NORMALIZE_INT_TO_FLOAT);

			immBindBuiltinProgram(GPU_SHADER_3D_FLAT_COLOR);

			immBegin(GL_LINES, vertex_ct);

			/* draw normal grid lines */
			UI_GetColorPtrShade3ubv(col_grid, col_grid_light, 10);

			for (int a = 1; a <= gridlines; a++) {
				/* skip emphasised divider lines */
				if (a % sublines != 0) {
					const float line = a * grid_scale;

					immAttrib3ubv(color, col_grid_light);

					immVertex2f(pos, -grid, -line);
					immVertex2f(pos, +grid, -line);
					immVertex2f(pos, -grid, +line);
					immVertex2f(pos, +grid, +line);

					immVertex2f(pos, -line, -grid);
					immVertex2f(pos, -line, +grid);
					immVertex2f(pos, +line, -grid);
					immVertex2f(pos, +line, +grid);
				}
			}

			/* draw emphasised grid lines */
			UI_GetThemeColor3ubv(TH_BACK, col_bg);
			/* emphasise division lines lighter instead of darker, if background is darker than grid */
			UI_GetColorPtrShade3ubv(col_grid, col_grid_emphasise,
				(col_grid[0] + col_grid[1] + col_grid[2] + 30 >
				col_bg[0] + col_bg[1] + col_bg[2]) ? 20 : -10);

			if (sublines <= gridlines) {
				immAttrib3ubv(color, col_grid_emphasise);

				for (int a = sublines; a <= gridlines; a += sublines) {
					const float line = a * grid_scale;

					immVertex2f(pos, -grid, -line);
					immVertex2f(pos, +grid, -line);
					immVertex2f(pos, -grid, +line);
					immVertex2f(pos, +grid, +line);

					immVertex2f(pos, -line, -grid);
					immVertex2f(pos, -line, +grid);
					immVertex2f(pos, +line, -grid);
					immVertex2f(pos, +line, +grid);
				}
			}

			/* draw X axis */
			if (show_axis_x) {
				show_axis_x = false; /* drawing now, won't need to draw later */
				UI_make_axis_color(col_grid, col_axis, 'X');
				immAttrib3ubv(color, col_axis);
			}
			else
				immAttrib3ubv(color, col_grid_emphasise);

			immVertex2f(pos, -grid, 0.0f);
			immVertex2f(pos, +grid, 0.0f);

			/* draw Y axis */
			if (show_axis_y) {
				show_axis_y = false; /* drawing now, won't need to draw later */
				UI_make_axis_color(col_grid, col_axis, 'Y');
				immAttrib3ubv(color, col_axis);
			}
			else
				immAttrib3ubv(color, col_grid_emphasise);

			immVertex2f(pos, 0.0f, -grid);
			immVertex2f(pos, 0.0f, +grid);

			immEnd();
			immUnbindProgram();

			/* done with XY plane */
		}

		if (show_axis_x || show_axis_y || show_axis_z) {
			/* draw axis lines -- sometimes grid floor is off, other times we still need to draw the Z axis */

			VertexFormat* format = immVertexFormat();
			unsigned pos = add_attrib(format, "pos", COMP_F32, 3, KEEP_FLOAT);
			unsigned color = add_attrib(format, "color", COMP_U8, 3, NORMALIZE_INT_TO_FLOAT);

			immBindBuiltinProgram(GPU_SHADER_3D_FLAT_COLOR);
			immBegin(GL_LINES, (show_axis_x + show_axis_y + show_axis_z) * 2);

			if (show_axis_x) {
				UI_make_axis_color(col_grid, col_axis, 'X');
				immAttrib3ubv(color, col_axis);
				immVertex3f(pos, -grid, 0.0f, 0.0f);
				immVertex3f(pos, +grid, 0.0f, 0.0f);
			}

			if (show_axis_y) {
				UI_make_axis_color(col_grid, col_axis, 'Y');
				immAttrib3ubv(color, col_axis);
				immVertex3f(pos, 0.0f, -grid, 0.0f);
				immVertex3f(pos, 0.0f, +grid, 0.0f);
			}

			if (show_axis_z) {
				UI_make_axis_color(col_grid, col_axis, 'Z');
				immAttrib3ubv(color, col_axis);
				immVertex3f(pos, 0.0f, 0.0f, -grid);
				immVertex3f(pos, 0.0f, 0.0f, +grid);
			}

			immEnd();
			immUnbindProgram();
		}

		if (!write_depth)
			glDepthMask(GL_TRUE);
	}
}

/** could move this elsewhere, but tied into #ED_view3d_grid_scale */
float ED_scene_grid_scale(Scene *scene, const char **grid_unit)
{
	/* apply units */
	if (scene->unit.system) {
		const void *usys;
		int len;

		bUnit_GetSystem(scene->unit.system, B_UNIT_LENGTH, &usys, &len);

		if (usys) {
			int i = bUnit_GetBaseUnit(usys);
			if (grid_unit)
				*grid_unit = bUnit_GetNameDisplay(usys, i);
			return (float)bUnit_GetScaler(usys, i) / scene->unit.scale_length;
		}
	}

	return 1.0f;
}

float ED_view3d_grid_scale(Scene *scene, View3D *v3d, const char **grid_unit)
{
	return v3d->grid * ED_scene_grid_scale(scene, grid_unit);
}

/**
 *
 */
static void view3d_draw_grid(const bContext *C, ARegion *ar)
{
	/* TODO viewport
	 * Missing is the flags to check whether to draw it
	 * for now now we are using the flags in v3d itself.
	 *
	 * Also for now always assume depth is there, so we
	 * draw on top of it.
	 */
	Scene *scene = CTX_data_scene(C);
	View3D *v3d = CTX_wm_view3d(C);
	RegionView3D *rv3d = ar->regiondata;

	const bool draw_floor = (rv3d->view == RV3D_VIEW_USER) || (rv3d->persp != RV3D_ORTHO);
	const char *grid_unit = NULL;

	/* ortho grid goes first, does not write to depth buffer and doesn't need depth test so it will override
	 * objects if done last
	 * needs to be done always, gridview is adjusted in drawgrid() now, but only for ortho views.
	 */
	rv3d->gridview = ED_view3d_grid_scale(scene, v3d, &grid_unit);

	glEnable(GL_DEPTH_TEST);
	glDepthMask(GL_FALSE); /* read & test depth, but don't alter it. TODO: separate UI depth buffer */

	if (!draw_floor) {
		ED_region_pixelspace(ar);
		*(&grid_unit) = NULL;  /* drawgrid need this to detect/affect smallest valid unit... */
		drawgrid(&scene->unit, ar, v3d, &grid_unit);

		glMatrixMode(GL_PROJECTION);
		glLoadMatrixf(rv3d->winmat);
		glMatrixMode(GL_MODELVIEW);
		glLoadMatrixf(rv3d->viewmat);
	}
	else {
		drawfloor(scene, v3d, &grid_unit, false);
	}

	glDisable(GL_DEPTH_TEST);
}

/* ******************** non-meshes ***************** */

static void view3d_draw_non_mesh(
Scene *scene, Object *ob, Base *base, View3D *v3d,
RegionView3D *rv3d, const bool is_boundingbox, const unsigned char color[4])
{
	glMatrixMode(GL_PROJECTION);
	glPushMatrix();
	glMatrixMode(GL_MODELVIEW);
	glPushMatrix();

	/* multiply view with object matrix.
	* local viewmat and persmat, to calculate projections */
	ED_view3d_init_mats_rv3d_gl(ob, rv3d);

	switch (ob->type) {
		case OB_MESH:
		case OB_FONT:
		case OB_CURVE:
		case OB_SURF:
		case OB_MBALL:
			if (is_boundingbox) {
				draw_bounding_volume(ob, ob->boundtype);
			}
			break;
		case OB_EMPTY:
			drawaxes(rv3d->viewmatob, ob->empty_drawsize, ob->empty_drawtype, color);
			break;
		case OB_LAMP:
			drawlamp(v3d, rv3d, base, OB_SOLID, DRAW_CONSTCOLOR, color, ob == OBACT);
			break;
		case OB_CAMERA:
			drawcamera(scene, v3d, rv3d, base, DRAW_CONSTCOLOR, color);
			break;
		case OB_SPEAKER:
			drawspeaker(color);
			break;
		case OB_LATTICE:
			/* TODO */
			break;
		case OB_ARMATURE:
			/* TODO */
			break;
		default:
		/* TODO Viewport: handle the other cases*/
			break;
	}

	if (ob->rigidbody_object) {
		draw_rigidbody_shape(ob);
	}

	ED_view3d_clear_mats_rv3d(rv3d);

	glMatrixMode(GL_PROJECTION);
	glPopMatrix();
	glMatrixMode(GL_MODELVIEW);
	glPopMatrix();
}

/* ******************** info ***************** */

/**
* Render and camera border
*/
static void view3d_draw_border(const bContext *C, ARegion *ar)
{
	Scene *scene = CTX_data_scene(C);
	RegionView3D *rv3d = ar->regiondata;
	View3D *v3d = CTX_wm_view3d(C);

	if (rv3d->persp == RV3D_CAMOB) {
		drawviewborder(scene, ar, v3d);
	}
	else if (v3d->flag2 & V3D_RENDER_BORDER) {
		drawrenderborder(ar, v3d);
	}
}

/**
* Grease Pencil
*/
static void view3d_draw_grease_pencil(const bContext *C)
{
	/* TODO viewport */
}

/* ******************** view loop ***************** */

/**
 * Set the correct matrices
 */
static void view3d_draw_setup_view(const bContext *C, ARegion *ar)
{
	Scene *scene = CTX_data_scene(C);
	View3D *v3d = CTX_wm_view3d(C);
	RegionView3D *rv3d = ar->regiondata;

	/* setup the view matrix */
	if (view3d_stereo3d_active(C, scene, v3d, rv3d))
		view3d_stereo3d_setup(scene, v3d, ar);
	else
		view3d_main_region_setup_view(scene, v3d, ar, NULL, NULL);
}

static void draw_all_objects(const bContext *C, ARegion *ar, const bool only_depth, const bool use_depth)
{
	Scene *scene = CTX_data_scene(C);
	View3D *v3d = CTX_wm_view3d(C);
	Base *base;

	if (only_depth)
		glColorMask(GL_FALSE, GL_FALSE, GL_FALSE, GL_FALSE);

	if (only_depth || use_depth) {
		glEnable(GL_DEPTH_TEST);
		glDepthFunc(GL_LESS);
		glDepthMask(GL_TRUE);
		v3d->zbuf = true;
	}

	for (base = scene->base.first; base; base = base->next) {
		if (v3d->lay & base->lay) {
			/* dupli drawing */
			if (base->object->transflag & OB_DUPLI)
				draw_dupli_objects(scene, ar, v3d, base);

			draw_object(scene, ar, v3d, base, 0);
		}
	}

	if (only_depth)
		glColorMask(GL_TRUE, GL_TRUE, GL_TRUE, GL_TRUE);

	if (only_depth || use_depth) {
		glDisable(GL_DEPTH_TEST);
		v3d->zbuf = false;
	}
}

/**
 * Draw only the scene depth buffer
 */
static void draw_depth_buffer(const bContext *C, ARegion *ar)
{
	draw_all_objects(C, ar, true, true);
}

/**
 * Required if the shaders need it or external engines
 * (e.g., Cycles requires depth buffer handled separately).
 */
static void view3d_draw_prerender_buffers(const bContext *C, ARegion *ar, DrawData *draw_data)
{
	View3D *v3d = CTX_wm_view3d(C);

	/* TODO viewport */
	if (draw_data->is_render && ((!draw_data->clip_border) || (v3d->drawtype <= OB_WIRE))) {
		draw_depth_buffer(C, ar);
	}
}

/**
 * Draw all the plates that will fill the RGBD buffer
 */
static void view3d_draw_solid_plates(const bContext *C, ARegion *ar, DrawData *draw_data)
{
	Scene *scene = CTX_data_scene(C);
	View3D *v3d = CTX_wm_view3d(C);

	/* realtime plates */
	if ((!draw_data->is_render) || draw_data->clip_border) {
		view3d_draw_background(C);
		view3d_draw_render_solid_surfaces(C, ar, true);
		view3d_draw_render_transparent_surfaces(C);
		view3d_draw_post_draw(C);
	}

	/* offline plates*/
	if (draw_data->is_render) {
		view3d_draw_render_draw(C, scene, ar, v3d, draw_data->clip_border, &draw_data->border_rect);
	}

#if VIEW3D_DRAW_DEBUG
	view3d_draw_debug_post_solid(C, ar, draw_data);
#endif
}

/**
 * Wires, outline, ...
 */
static void view3d_draw_geometry_overlay(const bContext *C)
{
	view3d_draw_wire_plates(C);
	view3d_draw_outline_plates(C);
}

/* drawing cameras, lamps, ... */
static void view3d_draw_non_meshes(const bContext *C, ARegion *ar)
{
	/* TODO viewport
	 * for now we draw them all, in the near future
	 * we filter them based on the plates/layers
	 */
	Scene *scene = CTX_data_scene(C);
	View3D *v3d = CTX_wm_view3d(C);
	RegionView3D *rv3d = ar->regiondata;
	Object *ob_act = CTX_data_active_object(C);
	Base *base;

	bool is_boundingbox = ((v3d->drawtype == OB_BOUNDBOX) ||
	                        ((v3d->drawtype == OB_RENDER) && (v3d->prev_drawtype == OB_BOUNDBOX)));

	unsigned char ob_wire_col[4];            /* dont initialize this */

	glEnable(GL_DEPTH_TEST);
	glDepthMask(GL_TRUE);
	/* TODO Viewport
	 * we are already temporarily writing to zbuffer in draw_object()
	 * for now let's avoid writing again to zbuffer to prevent glitches
	 */

	for (base = scene->base.first; base; base = base->next) {
		if (v3d->lay & base->lay) {
			Object *ob = base->object;

			draw_object_wire_color(scene, base, ob_wire_col);
			view3d_draw_non_mesh(scene, ob, base, v3d, rv3d, is_boundingbox, ob_wire_col);
		}
	}

	glDepthMask(GL_FALSE);
	glDisable(GL_DEPTH_TEST);
}

/**
* Parent lines, grid, ...
*/
static void view3d_draw_other_elements(const bContext *C, ARegion *ar)
{
	/* TODO viewport */
	view3d_draw_grid(C, ar);
}

/**
 * Paint brushes, armatures, ...
 */
static void view3d_draw_tool_ui(const bContext *C)
{
	/* TODO viewport */
}

/**
 * Blueprint images
 */
static void view3d_draw_reference_images(const bContext *C)
{
	/* TODO viewport */
}

/**
* 3D manipulators
*/
static void view3d_draw_manipulator(const bContext *C)
{
	View3D *v3d = CTX_wm_view3d(C);
	v3d->zbuf = false;
	BIF_draw_manipulator(C);
}

/**
* Information drawn on top of the solid plates and composed data
*/
static void view3d_draw_region_info(const bContext *C, ARegion *ar)
{
	rcti rect;

	/* correct projection matrix */
	ED_region_pixelspace(ar);

	/* local coordinate visible rect inside region, to accomodate overlapping ui */
	ED_region_visible_rect(ar, &rect);

	view3d_draw_border(C, ar);
	view3d_draw_grease_pencil(C);

	/* TODO viewport */
}

/**
 * This could run once per view, or even in parallel
 * for each of them. What is a "view"?
 * - a viewport with the camera elsewhere
 * - left/right stereo
 * - panorama / fisheye individual cubemap faces
 */
static void view3d_draw_view(const bContext *C, ARegion *ar, DrawData *draw_data)
{
	/* TODO - Technically this should be drawn to a few FBO, so we can handle
	 * compositing better, but for now this will get the ball rolling (dfelinto) */

	view3d_draw_setup_view(C, ar);
	view3d_draw_prerender_buffers(C, ar, draw_data);
	view3d_draw_solid_plates(C, ar, draw_data);
	view3d_draw_geometry_overlay(C);
	view3d_draw_non_meshes(C, ar);
	view3d_draw_other_elements(C, ar);
	view3d_draw_tool_ui(C);
	view3d_draw_reference_images(C);
	view3d_draw_manipulator(C);
	view3d_draw_region_info(C, ar);

#if VIEW3D_DRAW_DEBUG
	view3d_draw_debug(C, ar, draw_data);
#endif
}

void view3d_main_region_draw(const bContext *C, ARegion *ar)
{
	View3D *v3d = CTX_wm_view3d(C);
	RegionView3D *rv3d = ar->regiondata;

	if (IS_VIEWPORT_LEGACY(v3d)) {
		view3d_main_region_draw_legacy(C, ar);
		return;
	}

	if (!rv3d->viewport)
		rv3d->viewport = GPU_viewport_create();

	/* TODO viewport - there is so much to be done, in fact a lot will need to happen in the space_view3d.c
	 * before we even call the drawing routine, but let's move on for now (dfelinto)
	 * but this is a provisory way to start seeing things in the viewport */
	DrawData draw_data;
	view3d_draw_data_init(C, ar, rv3d, &draw_data);
	view3d_draw_view(C, ar, &draw_data);

	v3d->flag |= V3D_INVALID_BACKBUF;
}

/* ******************** legacy interface ***************** */
/**
 * This will be removed once the viewport gets replaced
 * meanwhile it should keep the old viewport working.
 */

void VP_legacy_drawgrid(UnitSettings *unit, ARegion *ar, View3D *v3d, const char **grid_unit)
{
	drawgrid(unit, ar, v3d, grid_unit);
}

void VP_legacy_drawfloor(Scene *scene, View3D *v3d, const char **grid_unit, bool write_depth)
{
	drawfloor(scene, v3d, grid_unit, write_depth);
}

void VP_legacy_view3d_main_region_setup_view(Scene *scene, View3D *v3d, ARegion *ar, float viewmat[4][4], float winmat[4][4])
{
	view3d_main_region_setup_view(scene, v3d, ar, viewmat, winmat);
}

bool VP_legacy_view3d_stereo3d_active(const bContext *C, Scene *scene, View3D *v3d, RegionView3D *rv3d)
{
	return view3d_stereo3d_active(C, scene, v3d, rv3d);
}

void VP_legacy_view3d_stereo3d_setup(Scene *scene, View3D *v3d, ARegion *ar)
{
	view3d_stereo3d_setup(scene, v3d, ar);
}

bool VP_legacy_use_depth(Scene *scene, View3D *v3d)
{
	return use_depth_doit(scene, v3d);
}

void VP_drawviewborder(Scene *scene, ARegion *ar, View3D *v3d)
{
	drawviewborder(scene, ar, v3d);
}

void VP_drawrenderborder(ARegion *ar, View3D *v3d)
{
	drawrenderborder(ar, v3d);
}

void VP_view3d_draw_background_none(void)
{
	view3d_draw_background_none();
}

void VP_view3d_draw_background_world(Scene *scene, View3D *v3d, RegionView3D *rv3d)
{
	view3d_draw_background_world(scene, v3d, rv3d);
}<|MERGE_RESOLUTION|>--- conflicted
+++ resolved
@@ -125,7 +125,7 @@
 void ED_view3d_update_viewmat(Scene *scene, View3D *v3d, ARegion *ar, float viewmat[4][4], float winmat[4][4])
 {
 	RegionView3D *rv3d = ar->regiondata;
-	rctf cameraborder;
+
 
 	/* setup window matrices */
 	if (winmat)
@@ -139,7 +139,7 @@
 	else
 		view3d_viewmatrix_set(scene, v3d, rv3d);  /* note: calls BKE_object_where_is_calc for camera... */
 
-	/* update utilitity matrices */
+	/* update utility matrices */
 	mul_m4_m4m4(rv3d->persmat, rv3d->winmat, rv3d->viewmat);
 	invert_m4_m4(rv3d->persinv, rv3d->persmat);
 	invert_m4_m4(rv3d->viewinv, rv3d->viewmat);
@@ -148,6 +148,7 @@
 
 	/* store window coordinates scaling/offset */
 	if (rv3d->persp == RV3D_CAMOB && v3d->camera) {
+		rctf cameraborder;
 		ED_view3d_calc_camera_border(scene, ar, v3d, rv3d, &cameraborder, false);
 		rv3d->viewcamtexcofac[0] = (float)ar->winx / BLI_rctf_size_x(&cameraborder);
 		rv3d->viewcamtexcofac[1] = (float)ar->winy / BLI_rctf_size_y(&cameraborder);
@@ -704,13 +705,9 @@
 
 static void drawrenderborder(ARegion *ar, View3D *v3d)
 {
-<<<<<<< HEAD
 	/* use the same program for everything */
 	unsigned pos = add_attrib(immVertexFormat(), "pos", COMP_F32, 2, KEEP_FLOAT);
 	immBindBuiltinProgram(GPU_SHADER_2D_UNIFORM_COLOR);
-=======
-	RegionView3D *rv3d = ar->regiondata;
->>>>>>> 58877d6d
 
 	glLineWidth(1.0f);
 	setlinestyle(3);
@@ -720,50 +717,10 @@
 	    pos, v3d->render_border.xmin * ar->winx, v3d->render_border.ymin * ar->winy,
 	    v3d->render_border.xmax * ar->winx, v3d->render_border.ymax * ar->winy);
 
-<<<<<<< HEAD
 	setlinestyle(0);
 
 	immUnbindProgram();
 }
-=======
-	/* update utility matrices */
-	mul_m4_m4m4(rv3d->persmat, rv3d->winmat, rv3d->viewmat);
-	invert_m4_m4(rv3d->persinv, rv3d->persmat);
-	invert_m4_m4(rv3d->viewinv, rv3d->viewmat);
-	
-	/* calculate GLSL view dependent values */
-
-	/* store window coordinates scaling/offset */
-	if (rv3d->persp == RV3D_CAMOB && v3d->camera) {
-		rctf cameraborder;
-		ED_view3d_calc_camera_border(scene, ar, v3d, rv3d, &cameraborder, false);
-		rv3d->viewcamtexcofac[0] = (float)ar->winx / BLI_rctf_size_x(&cameraborder);
-		rv3d->viewcamtexcofac[1] = (float)ar->winy / BLI_rctf_size_y(&cameraborder);
-		
-		rv3d->viewcamtexcofac[2] = -rv3d->viewcamtexcofac[0] * cameraborder.xmin / (float)ar->winx;
-		rv3d->viewcamtexcofac[3] = -rv3d->viewcamtexcofac[1] * cameraborder.ymin / (float)ar->winy;
-	}
-	else {
-		rv3d->viewcamtexcofac[0] = rv3d->viewcamtexcofac[1] = 1.0f;
-		rv3d->viewcamtexcofac[2] = rv3d->viewcamtexcofac[3] = 0.0f;
-	}
-
-	/**
-	 * Calculate pixel-size factor once, is used for lamps and object centers.
-	 * Used by #ED_view3d_pixel_size and typically not accessed directly.
-	 *
-	 * \note #BKE_camera_params_compute_viewplane' also calculates a pixel-size value,
-	 * passed to #RE_SetPixelSize, in ortho mode this is compatible with this value,
-	 * but in perspective mode its offset by the near-clip.
-	 *
-	 * 'RegionView3D.pixsize' is used for viewport drawing, not rendering.
-	 */
-	{
-		/* note:  '1.0f / len_v3(v1)'  replaced  'len_v3(rv3d->viewmat[0])'
-		 * because of float point precision problems at large values [#23908] */
-		float v1[3], v2[3];
-		float len_px, len_sc;
->>>>>>> 58877d6d
 
 /* ******************** offline engine ***************** */
 
@@ -1490,6 +1447,16 @@
 	 *
 	 * Also for now always assume depth is there, so we
 	 * draw on top of it.
+	 */
+	/**
+	 * Calculate pixel-size factor once, is used for lamps and object centers.
+	 * Used by #ED_view3d_pixel_size and typically not accessed directly.
+	 *
+	 * \note #BKE_camera_params_compute_viewplane' also calculates a pixel-size value,
+	 * passed to #RE_SetPixelSize, in ortho mode this is compatible with this value,
+	 * but in perspective mode its offset by the near-clip.
+	 *
+	 * 'RegionView3D.pixsize' is used for viewport drawing, not rendering.
 	 */
 	Scene *scene = CTX_data_scene(C);
 	View3D *v3d = CTX_wm_view3d(C);

--- conflicted
+++ resolved
@@ -56,10 +56,7 @@
 #include "BKE_global.h"
 #include "BKE_paint.h"
 #include "BKE_scene.h"
-#include "BKE_screen.h"
-#include "BKE_tessmesh.h"
 #include "BKE_unit.h"
-#include "BKE_utildefines.h"
 
 #include "RE_pipeline.h"	// make_stars
 
@@ -867,11 +864,7 @@
 	}
 }
 
-<<<<<<< HEAD
-void view3d_calc_camera_border(Scene *scene, ARegion *ar, RegionView3D *rv3d, View3D *v3d, rctf *viewborder_r)
-=======
 void view3d_calc_camera_border(Scene *scene, ARegion *ar, RegionView3D *rv3d, View3D *v3d, rctf *viewborder_r, short do_shift)
->>>>>>> 2198cfdb
 {
 	float zoomfac, size[2];
 	float dx= 0.0f, dy= 0.0f;
@@ -939,11 +932,7 @@
 	if(v3d->camera->type==OB_CAMERA)
 		ca = v3d->camera->data;
 	
-<<<<<<< HEAD
-	view3d_calc_camera_border(scene, ar, rv3d, v3d, &viewborder);
-=======
 	view3d_calc_camera_border(scene, ar, rv3d, v3d, &viewborder, FALSE);
->>>>>>> 2198cfdb
 	/* the offsets */
 	x1= viewborder.xmin;
 	y1= viewborder.ymin;
@@ -1280,11 +1269,7 @@
 			if(rv3d->persp==RV3D_CAMOB) {
 				rctf vb;
 
-<<<<<<< HEAD
-				view3d_calc_camera_border(scene, ar, rv3d, v3d, &vb);
-=======
 				view3d_calc_camera_border(scene, ar, rv3d, v3d, &vb, FALSE);
->>>>>>> 2198cfdb
 
 				x1= vb.xmin;
 				y1= vb.ymin;
@@ -1392,7 +1377,6 @@
 
 /* disables write in zbuffer and draws it over */
 static void view3d_draw_transp(Scene *scene, ARegion *ar, View3D *v3d)
-<<<<<<< HEAD
 {
 	View3DAfter *v3da, *next;
 	
@@ -1408,59 +1392,6 @@
 	v3d->transp= FALSE;
 	
 	glDepthMask(1);
-	
-}
-
-/* clears zbuffer and draws it over */
-static void view3d_draw_xray(Scene *scene, ARegion *ar, View3D *v3d, int clear)
-{
-	View3DAfter *v3da, *next;
-	
-	if(clear && v3d->zbuf)
-		glClear(GL_DEPTH_BUFFER_BIT);
-	
-		v3d->xray= TRUE;
-	for(v3da= v3d->afterdraw_xray.first; v3da; v3da= next) {
-			next= v3da->next;
-				draw_object(scene, ar, v3d, v3da->base, v3da->flag);
-		BLI_remlink(&v3d->afterdraw_xray, v3da);
-				MEM_freeN(v3da);
-			}
-		v3d->xray= FALSE;
-	}
-
-
-/* clears zbuffer and draws it over */
-static void view3d_draw_xraytransp(Scene *scene, ARegion *ar, View3D *v3d, int clear)
-=======
->>>>>>> 2198cfdb
-{
-	View3DAfter *v3da, *next;
-	
-	if(clear && v3d->zbuf)
-		glClear(GL_DEPTH_BUFFER_BIT);
-
-	v3d->xray= TRUE;
-	v3d->transp= TRUE;
-	
-<<<<<<< HEAD
-	for(v3da= v3d->afterdraw_xraytransp.first; v3da; v3da= next) {
-		next= v3da->next;
-			draw_object(scene, ar, v3d, v3da->base, v3da->flag);
-		BLI_remlink(&v3d->afterdraw_xraytransp, v3da);
-			MEM_freeN(v3da);
-		}
-
-=======
-	for(v3da= v3d->afterdraw_transp.first; v3da; v3da= next) {
-		next= v3da->next;
-		draw_object(scene, ar, v3d, v3da->base, v3da->flag);
-		BLI_remlink(&v3d->afterdraw_transp, v3da);
-		MEM_freeN(v3da);
-	}
->>>>>>> 2198cfdb
-	v3d->transp= FALSE;
-	v3d->xray= FALSE;
 	
 }
 
@@ -1858,15 +1789,9 @@
 
 
 		if(v3d->afterdraw_xray.first || v3d->afterdraw_xraytransp.first) {
-<<<<<<< HEAD
-		glDepthFunc(GL_ALWAYS); /* always write into the depth bufer, overwriting front z values */
-			for(v3da= v3d->afterdraw_xray.first; v3da; v3da= next) {
-			next= v3da->next;
-=======
 			glDepthFunc(GL_ALWAYS); /* always write into the depth bufer, overwriting front z values */
 			for(v3da= v3d->afterdraw_xray.first; v3da; v3da= next) {
 				next= v3da->next;
->>>>>>> 2198cfdb
 				draw_object(scene, ar, v3d, v3da->base, 0);
 			}
 			glDepthFunc(GL_LEQUAL); /* Now write the depth buffer normally */
@@ -1876,13 +1801,12 @@
 		v3d->xray= FALSE;
 		v3d->transp= TRUE;
 		for(v3da= v3d->afterdraw_transp.first; v3da; v3da= next) {
-<<<<<<< HEAD
 			next= v3da->next;
 			draw_object(scene, ar, v3d, v3da->base, 0);
 			BLI_remlink(&v3d->afterdraw_transp, v3da);
 			MEM_freeN(v3da);
 		}
-		
+
 		v3d->xray= TRUE;
 		v3d->transp= FALSE;  
 		for(v3da= v3d->afterdraw_xray.first; v3da; v3da= next) {
@@ -1890,8 +1814,8 @@
 			draw_object(scene, ar, v3d, v3da->base, 0);
 			BLI_remlink(&v3d->afterdraw_xray, v3da);
 			MEM_freeN(v3da);
-			}
-			
+		}
+
 		v3d->xray= TRUE;
 		v3d->transp= TRUE;
 		for(v3da= v3d->afterdraw_xraytransp.first; v3da; v3da= next) {
@@ -1901,32 +1825,6 @@
 			MEM_freeN(v3da);
 		}
 
-=======
-			next= v3da->next;
-			draw_object(scene, ar, v3d, v3da->base, 0);
-			BLI_remlink(&v3d->afterdraw_transp, v3da);
-			MEM_freeN(v3da);
-		}
-
-		v3d->xray= TRUE;
-		v3d->transp= FALSE;  
-		for(v3da= v3d->afterdraw_xray.first; v3da; v3da= next) {
-			next= v3da->next;
-			draw_object(scene, ar, v3d, v3da->base, 0);
-			BLI_remlink(&v3d->afterdraw_xray, v3da);
-			MEM_freeN(v3da);
-		}
-
-		v3d->xray= TRUE;
-		v3d->transp= TRUE;
-		for(v3da= v3d->afterdraw_xraytransp.first; v3da; v3da= next) {
-			next= v3da->next;
-			draw_object(scene, ar, v3d, v3da->base, 0);
-			BLI_remlink(&v3d->afterdraw_xraytransp, v3da);
-			MEM_freeN(v3da);
-		}
-
->>>>>>> 2198cfdb
 		
 		v3d->xray= FALSE;
 		v3d->transp= FALSE;
@@ -2094,7 +1992,7 @@
 	if(viewmat)
 		copy_m4_m4(rv3d->viewmat, viewmat);
 	else
-	setviewmatrixview3d(scene, v3d, rv3d);	/* note: calls where_is_object for camera... */
+		setviewmatrixview3d(scene, v3d, rv3d);	/* note: calls where_is_object for camera... */
 	
 	/* update utilitity matrices */
 	mul_m4_m4m4(rv3d->persmat, rv3d->viewmat, rv3d->winmat);
@@ -2144,11 +2042,7 @@
 	brect= ar->winrct;
 	
 	ar->winx= winx;
-<<<<<<< HEAD
-	ar->winy= winy;
-=======
 	ar->winy= winy;	
->>>>>>> 2198cfdb
 	ar->winrct.xmin= 0;
 	ar->winrct.ymin= 0;
 	ar->winrct.xmax= winx;
@@ -2198,10 +2092,10 @@
 			if(v3d->lay & base->lay) {
 				UI_ThemeColorBlend(TH_WIRE, TH_BACK, 0.6f);
 				draw_object(scene, ar, v3d, base, DRAW_CONSTCOLOR|DRAW_SCENESET);
-		
+				
 				if(base->object->transflag & OB_DUPLI)
 					draw_dupli_objects_color(scene, ar, v3d, base, TH_WIRE);
-	}
+			}
 		}
 	}
 	
@@ -2282,16 +2176,7 @@
 	}
 
 	/* read in pixels & stamp */
-<<<<<<< HEAD
-	ibuf= IMB_allocImBuf(sizex, sizey, 32, flag, 0);
-
-	if(ibuf->rect_float)
-		glReadPixels(0, 0, sizex, sizey, GL_RGBA, GL_FLOAT, ibuf->rect_float);
-	else if(ibuf->rect)
-	glReadPixels(0, 0, sizex, sizey, GL_RGBA, GL_UNSIGNED_BYTE, ibuf->rect);
-=======
 	ibuf= IMB_allocImBuf(sizex, sizey, 32, flag);
->>>>>>> 2198cfdb
 
 	if(ibuf->rect_float)
 		glReadPixels(0, 0, sizex, sizey, GL_RGBA, GL_FLOAT, ibuf->rect_float);
@@ -2305,11 +2190,8 @@
 	GPU_offscreen_unbind(ofs);
 	GPU_offscreen_free(ofs);
 
-<<<<<<< HEAD
-=======
 	glPopAttrib();
 	
->>>>>>> 2198cfdb
 	if(ibuf->rect_float && ibuf->rect)
 		IMB_rect_from_float(ibuf);
 	
@@ -2516,11 +2398,6 @@
 		
 		/* Transp and X-ray afterdraw stuff for sets is done later */
 	}
-<<<<<<< HEAD
-	
-	/* then draw not selected and the duplis, but skip editmode object */
-	for(base= scene->base.first; base; base= base->next) {
-=======
 
 	lay_used= 0;
 
@@ -2528,7 +2405,6 @@
 	for(base= scene->base.first; base; base= base->next) {
 		lay_used |= base->lay & ((1<<20)-1);
 
->>>>>>> 2198cfdb
 		if(v3d->lay & base->lay) {
 			
 			/* dupli drawing */

/*
 * ***** BEGIN GPL LICENSE BLOCK *****
 *
 * This program is free software; you can redistribute it and/or
 * modify it under the terms of the GNU General Public License
 * as published by the Free Software Foundation; either version 2
 * of the License, or (at your option) any later version. 
 *
 * This program is distributed in the hope that it will be useful,
 * but WITHOUT ANY WARRANTY; without even the implied warranty of
 * MERCHANTABILITY or FITNESS FOR A PARTICULAR PURPOSE.  See the
 * GNU General Public License for more details.
 *
 * You should have received a copy of the GNU General Public License
 * along with this program; if not, write to the Free Software Foundation,
 * Inc., 51 Franklin Street, Fifth Floor, Boston, MA 02110-1301, USA.
 *
 * The Original Code is Copyright (C) 2008 Blender Foundation.
 * All rights reserved.
 *
 * 
 * Contributor(s): Blender Foundation
 *
 * ***** END GPL LICENSE BLOCK *****
 */

/** \file blender/editors/io/io_collada.c
 *  \ingroup collada
 */
#ifdef WITH_COLLADA
#include "DNA_scene_types.h"

#include "BLT_translation.h"

#include "BLI_blenlib.h"
#include "BLI_utildefines.h"

#include "BKE_context.h"
#include "BKE_global.h"
#include "BKE_main.h"
#include "BKE_report.h"

#include "DEG_depsgraph.h"

#include "ED_screen.h"
#include "ED_object.h"

#include "RNA_access.h"
#include "RNA_define.h"

#include "UI_interface.h"
#include "UI_resources.h"

#include "WM_api.h"
#include "WM_types.h"

#include "../../collada/collada.h"

#include "io_collada.h"

#include "DEG_depsgraph.h"

static int wm_collada_export_invoke(bContext *C, wmOperator *op, const wmEvent *UNUSED(event))
{	
	if (!RNA_struct_property_is_set(op->ptr, "filepath")) {
		char filepath[FILE_MAX];

		if (G.main->name[0] == 0)
			BLI_strncpy(filepath, "untitled", sizeof(filepath));
		else
			BLI_strncpy(filepath, G.main->name, sizeof(filepath));

		BLI_replace_extension(filepath, sizeof(filepath), ".dae");
		RNA_string_set(op->ptr, "filepath", filepath);
	}

	WM_event_add_fileselect(C, op);

	return OPERATOR_RUNNING_MODAL;
}

/* function used for WM_OT_save_mainfile too */
static int wm_collada_export_exec(bContext *C, wmOperator *op)
{
	EvaluationContext eval_ctx;
	char filepath[FILE_MAX];
	int apply_modifiers;
	int export_mesh_type;
	int selected;
	int include_children;
	int include_armatures;
	int include_shapekeys;
	int deform_bones_only;
	int sampling_rate;

	int include_material_textures;
	int use_texture_copies;
	int active_uv_only;

	int triangulate;
	int use_object_instantiation;
	int use_blender_profile;
	int sort_by_name;
	int export_transformation_type;

	int open_sim;
	int limit_precision;
	int keep_bind_info;

	int export_count;

	CTX_data_eval_ctx(C, &eval_ctx);

	if (!RNA_struct_property_is_set(op->ptr, "filepath")) {
		BKE_report(op->reports, RPT_ERROR, "No filename given");
		return OPERATOR_CANCELLED;
	}

	RNA_string_get(op->ptr, "filepath", filepath);
	BLI_ensure_extension(filepath, sizeof(filepath), ".dae");


	/* Avoid File write exceptions in Collada */
	if (!BLI_exists(filepath)) {
		BLI_make_existing_file(filepath);
		if (!BLI_file_touch(filepath)) {
			BKE_report(op->reports, RPT_ERROR, "Can't create export file");
			fprintf(stdout, "Collada export: Can not create: %s\n", filepath);
			return OPERATOR_CANCELLED;
		}
	}
	else if (!BLI_file_is_writable(filepath)) {
		BKE_report(op->reports, RPT_ERROR, "Can't overwrite export file");
		fprintf(stdout, "Collada export: Can not modify: %s\n", filepath);
		return OPERATOR_CANCELLED;
	}

	/* Now the exporter can create and write the export file */

	/* Options panel */
	apply_modifiers          = RNA_boolean_get(op->ptr, "apply_modifiers");
	export_mesh_type         = RNA_enum_get(op->ptr,    "export_mesh_type_selection");
	selected                 = RNA_boolean_get(op->ptr, "selected");
	include_children         = RNA_boolean_get(op->ptr, "include_children");
	include_armatures        = RNA_boolean_get(op->ptr, "include_armatures");
	include_shapekeys        = RNA_boolean_get(op->ptr, "include_shapekeys");
	sampling_rate             = RNA_int_get(op->ptr,     "sampling_rate");
	deform_bones_only        = RNA_boolean_get(op->ptr, "deform_bones_only");

	include_material_textures = RNA_boolean_get(op->ptr, "include_material_textures");
	use_texture_copies       = RNA_boolean_get(op->ptr, "use_texture_copies");
	active_uv_only           = RNA_boolean_get(op->ptr, "active_uv_only");

	triangulate                = RNA_boolean_get(op->ptr, "triangulate");
	use_object_instantiation   = RNA_boolean_get(op->ptr, "use_object_instantiation");
	use_blender_profile        = RNA_boolean_get(op->ptr, "use_blender_profile");
	sort_by_name               = RNA_boolean_get(op->ptr, "sort_by_name");
	export_transformation_type = RNA_enum_get(op->ptr,    "export_transformation_type_selection");
	open_sim                   = RNA_boolean_get(op->ptr, "open_sim");

	limit_precision = RNA_boolean_get(op->ptr, "limit_precision");
	keep_bind_info = RNA_boolean_get(op->ptr, "keep_bind_info");

	/* get editmode results */
	ED_object_editmode_load(CTX_data_edit_object(C));


<<<<<<< HEAD
	export_count = collada_export(&eval_ctx,
		CTX_data_scene(C),
		CTX_data_view_layer(C),
=======
	export_count = collada_export(C,
>>>>>>> d91f2ac3
		filepath,
		apply_modifiers,
		export_mesh_type,
		selected,
		include_children,
		include_armatures,
		include_shapekeys,
		deform_bones_only,
		sampling_rate,

		active_uv_only,
		include_material_textures,
		use_texture_copies,

		triangulate,
		use_object_instantiation,
		use_blender_profile,
		sort_by_name,
		export_transformation_type,

		open_sim,
		limit_precision,
		keep_bind_info
	);

	if (export_count == 0) {
		BKE_report(op->reports, RPT_WARNING, "No objects selected -- Created empty export file");
		return OPERATOR_CANCELLED;
	}
	else if (export_count < 0) {
		BKE_report(op->reports, RPT_WARNING, "Error during export (see Console)");
		return OPERATOR_CANCELLED;
	}
	else {
		char buff[100];
		sprintf(buff, "Exported %d Objects", export_count);
		BKE_report(op->reports, RPT_INFO, buff);
		return OPERATOR_FINISHED;
	}
}

static void uiCollada_exportSettings(uiLayout *layout, PointerRNA *imfptr)
{
	uiLayout *box, *row, *col, *split;

	/* Export Options: */
	box = uiLayoutBox(layout);
	row = uiLayoutRow(box, false);
	uiItemL(row, IFACE_("Export Data Options:"), ICON_MESH_DATA);

	row = uiLayoutRow(box, false);
	split = uiLayoutSplit(row, 0.6f, UI_LAYOUT_ALIGN_RIGHT);
	col   = uiLayoutColumn(split, false);
	uiItemR(col, imfptr, "apply_modifiers", 0, NULL, ICON_NONE);
	col   = uiLayoutColumn(split, false);
	uiItemR(col, imfptr, "export_mesh_type_selection", 0, "", ICON_NONE);
	uiLayoutSetEnabled(col, RNA_boolean_get(imfptr, "apply_modifiers"));

	row = uiLayoutRow(box, false);
	uiItemR(row, imfptr, "selected", 0, NULL, ICON_NONE);

	row = uiLayoutRow(box, false);
	uiItemR(row, imfptr, "include_children", 0, NULL, ICON_NONE);
	uiLayoutSetEnabled(row, RNA_boolean_get(imfptr, "selected"));

	row = uiLayoutRow(box, false);
	uiItemR(row, imfptr, "include_armatures", 0, NULL, ICON_NONE);
	uiLayoutSetEnabled(row, RNA_boolean_get(imfptr, "selected"));

	row = uiLayoutRow(box, false);
	uiItemR(row, imfptr, "include_shapekeys", 0, NULL, ICON_NONE);
	uiLayoutSetEnabled(row, RNA_boolean_get(imfptr, "selected"));

	row = uiLayoutRow(box, false);
	uiItemR(row, imfptr, "sampling_rate", 0, NULL, ICON_NONE);

	
	/* Texture options */
	box = uiLayoutBox(layout);
	row = uiLayoutRow(box, false);
	uiItemL(row, IFACE_("Texture Options:"), ICON_TEXTURE_DATA);

	row = uiLayoutRow(box, false);
	uiItemR(row, imfptr, "active_uv_only", 0, NULL, ICON_NONE);

	row = uiLayoutRow(box, false);
	uiItemR(row, imfptr, "include_material_textures", 0, NULL, ICON_NONE);

	row = uiLayoutRow(box, false);
	uiItemR(row, imfptr, "use_texture_copies", 1, NULL, ICON_NONE);


	/* Armature options */
	box = uiLayoutBox(layout);
	row = uiLayoutRow(box, false);
	uiItemL(row, IFACE_("Armature Options:"), ICON_ARMATURE_DATA);

	row = uiLayoutRow(box, false);
	uiItemR(row, imfptr, "deform_bones_only", 0, NULL, ICON_NONE);

	row = uiLayoutRow(box, false);
	uiItemR(row, imfptr, "open_sim", 0, NULL, ICON_NONE);

	/* Collada options: */
	box = uiLayoutBox(layout);
	row = uiLayoutRow(box, false);
	uiItemL(row, IFACE_("Collada Options:"), ICON_MODIFIER);

	row = uiLayoutRow(box, false);
	uiItemR(row, imfptr, "triangulate", 1, NULL, ICON_NONE);
	row = uiLayoutRow(box, false);
	uiItemR(row, imfptr, "use_object_instantiation", 1, NULL, ICON_NONE);
	row = uiLayoutRow(box, false);
	uiItemR(row, imfptr, "use_blender_profile", 1, NULL, ICON_NONE);

	row = uiLayoutRow(box, false);
	split = uiLayoutSplit(row, 0.6f, UI_LAYOUT_ALIGN_RIGHT);
	uiItemL(split, IFACE_("Transformation Type"), ICON_NONE);
	uiItemR(split, imfptr, "export_transformation_type_selection", 0, "", ICON_NONE);

	row = uiLayoutRow(box, false);
	uiItemR(row, imfptr, "sort_by_name", 0, NULL, ICON_NONE);

	row = uiLayoutRow(box, false);
	uiItemR(row, imfptr, "keep_bind_info", 0, NULL, ICON_NONE);

	row = uiLayoutRow(box, false);
	uiItemR(row, imfptr, "limit_precision", 0, NULL, ICON_NONE);

}

static void wm_collada_export_draw(bContext *UNUSED(C), wmOperator *op)
{
	PointerRNA ptr;

	RNA_pointer_create(NULL, op->type->srna, op->properties, &ptr);
	uiCollada_exportSettings(op->layout, &ptr);
}

static bool wm_collada_export_check(bContext *UNUSED(C), wmOperator *op)
{
	char filepath[FILE_MAX];
	RNA_string_get(op->ptr, "filepath", filepath);

	if (!BLI_testextensie(filepath, ".dae")) {
		BLI_ensure_extension(filepath, FILE_MAX, ".dae");
		RNA_string_set(op->ptr, "filepath", filepath);
		return true;
	}

	return false;
}

void WM_OT_collada_export(wmOperatorType *ot)
{
	struct StructRNA *func = ot->srna;

	static const EnumPropertyItem prop_bc_export_mesh_type[] = {
		{BC_MESH_TYPE_VIEW, "view", 0, "View", "Apply modifier's view settings"},
		{BC_MESH_TYPE_RENDER, "render", 0, "Render", "Apply modifier's render settings"},
		{0, NULL, 0, NULL, NULL}
	};

	static const EnumPropertyItem prop_bc_export_transformation_type[] = {
		{BC_TRANSFORMATION_TYPE_MATRIX, "matrix", 0, "Matrix", "Use <matrix> to specify transformations"},
		{BC_TRANSFORMATION_TYPE_TRANSROTLOC, "transrotloc", 0, "TransRotLoc", "Use <translate>, <rotate>, <scale> to specify transformations"},
		{0, NULL, 0, NULL, NULL}
	};

	ot->name = "Export COLLADA";
	ot->description = "Save a Collada file";
	ot->idname = "WM_OT_collada_export";

	ot->invoke = wm_collada_export_invoke;
	ot->exec = wm_collada_export_exec;
	ot->poll = WM_operator_winactive;
	ot->check = wm_collada_export_check;

	ot->flag |= OPTYPE_PRESET;

	ot->ui = wm_collada_export_draw;

	WM_operator_properties_filesel(
	        ot, FILE_TYPE_FOLDER | FILE_TYPE_COLLADA, FILE_BLENDER, FILE_SAVE,
	        WM_FILESEL_FILEPATH, FILE_DEFAULTDISPLAY, FILE_SORT_ALPHA);

	RNA_def_boolean(func,
	                "apply_modifiers", 0, "Apply Modifiers",
	                "Apply modifiers to exported mesh (non destructive))");

	RNA_def_int(func, "export_mesh_type", 0, INT_MIN, INT_MAX,
	            "Resolution", "Modifier resolution for export", INT_MIN, INT_MAX);

	RNA_def_enum(func, "export_mesh_type_selection", prop_bc_export_mesh_type, 0,
	             "Resolution", "Modifier resolution for export");

	RNA_def_boolean(func, "selected", 0, "Selection Only",
	                "Export only selected elements");

	RNA_def_boolean(func, "include_children", 0, "Include Children",
	                "Export all children of selected objects (even if not selected)");

	RNA_def_boolean(func, "include_armatures", 0, "Include Armatures",
	                "Export related armatures (even if not selected)");

	RNA_def_boolean(func, "include_shapekeys", 1, "Include Shape Keys",
	                "Export all Shape Keys from Mesh Objects");

	RNA_def_boolean(func, "deform_bones_only", 0, "Deform Bones only",
	            	"Only export deforming bones with armatures");

	RNA_def_int(func, "sampling_rate", 0, -1, INT_MAX,
		"Samplintg Rate", "The maximum distance of frames between 2 keyframes. Disabled when value is -1", -1, INT_MAX);


	RNA_def_boolean(func, "active_uv_only", 0, "Only Selected UV Map",
	                "Export only the selected UV Map");

	RNA_def_boolean(func, "include_material_textures", 0, "Include Material Textures",
	                "Export textures assigned to the object Materials");

	RNA_def_boolean(func, "use_texture_copies", 1, "Copy",
	                "Copy textures to same folder where the .dae file is exported");


	RNA_def_boolean(func, "triangulate", 1, "Triangulate",
	                "Export Polygons (Quads & NGons) as Triangles");

	RNA_def_boolean(func, "use_object_instantiation", 1, "Use Object Instances",
		"Instantiate multiple Objects from same Data");

	RNA_def_boolean(func, "use_blender_profile", 1, "Use Blender Profile",
		"Export additional Blender specific information (for material, shaders, bones, etc.)");

	RNA_def_boolean(func, "sort_by_name", 0, "Sort by Object name",
	                "Sort exported data by Object name");

	RNA_def_int(func, "export_transformation_type", 0, INT_MIN, INT_MAX,
	            "Transform", "Transformation type for translation, scale and rotation", INT_MIN, INT_MAX);

	RNA_def_enum(func, "export_transformation_type_selection", prop_bc_export_transformation_type, 0,
	             "Transform", "Transformation type for translation, scale and rotation");

	RNA_def_boolean(func, "open_sim", 0, "Export to SL/OpenSim",
	                "Compatibility mode for SL, OpenSim and other compatible online worlds");

	RNA_def_boolean(func, "limit_precision", 0,
		"Limit Precision", "Reduce the precision of the exported data to 6 digits");

	RNA_def_boolean(func, "keep_bind_info", 0,
		"Keep Bind Info", "Store Bindpose information in custom bone properties for later use during Collada export");

}


/* function used for WM_OT_save_mainfile too */
static int wm_collada_import_exec(bContext *C, wmOperator *op)
{
	char filename[FILE_MAX];
	int import_units;
	int find_chains;
	int auto_connect;
	int fix_orientation;
	int min_chain_length;

	int keep_bind_info;

	if (!RNA_struct_property_is_set(op->ptr, "filepath")) {
		BKE_report(op->reports, RPT_ERROR, "No filename given");
		return OPERATOR_CANCELLED;
	}

	/* Options panel */
	import_units     = RNA_boolean_get(op->ptr, "import_units");
	find_chains      = RNA_boolean_get(op->ptr, "find_chains");
	auto_connect     = RNA_boolean_get(op->ptr, "auto_connect");
	fix_orientation  = RNA_boolean_get(op->ptr, "fix_orientation");

	keep_bind_info = RNA_boolean_get(op->ptr, "keep_bind_info");

	min_chain_length = RNA_int_get(op->ptr, "min_chain_length");

	RNA_string_get(op->ptr, "filepath", filename);
	if (collada_import(
	        C, filename,
	        import_units,
	        find_chains,
	        auto_connect,
	        fix_orientation,
	        min_chain_length,
	        keep_bind_info) )
	{
		DEG_id_tag_update(&CTX_data_scene(C)->id, DEG_TAG_BASE_FLAGS_UPDATE);
		return OPERATOR_FINISHED;
	}
	else {
		BKE_report(op->reports, RPT_ERROR, "Errors found during parsing COLLADA document (see console for details)");
		return OPERATOR_CANCELLED;
	}
}

static void uiCollada_importSettings(uiLayout *layout, PointerRNA *imfptr)
{
	uiLayout *box, *row;

	/* Import Options: */
	box = uiLayoutBox(layout);
	row = uiLayoutRow(box, false);
	uiItemL(row, IFACE_("Import Data Options:"), ICON_MESH_DATA);

	row = uiLayoutRow(box, false);
	uiItemR(row, imfptr, "import_units", 0, NULL, ICON_NONE);

	box = uiLayoutBox(layout);
	row = uiLayoutRow(box, false);
	uiItemL(row, IFACE_("Armature Options:"), ICON_MESH_DATA);

	row = uiLayoutRow(box, false);
	uiItemR(row, imfptr, "fix_orientation", 0, NULL, ICON_NONE);

	row = uiLayoutRow(box, false);
	uiItemR(row, imfptr, "find_chains", 0, NULL, ICON_NONE);

	row = uiLayoutRow(box, false);
	uiItemR(row, imfptr, "auto_connect", 0, NULL, ICON_NONE);

	row = uiLayoutRow(box, false);
	uiItemR(row, imfptr, "min_chain_length", 0, NULL, ICON_NONE);

	box = uiLayoutBox(layout);
	row = uiLayoutRow(box, false);

	row = uiLayoutRow(box, false);
	uiItemR(row, imfptr, "keep_bind_info", 0, NULL, ICON_NONE);

}

static void wm_collada_import_draw(bContext *UNUSED(C), wmOperator *op)
{
	PointerRNA ptr;

	RNA_pointer_create(NULL, op->type->srna, op->properties, &ptr);
	uiCollada_importSettings(op->layout, &ptr);
}

void WM_OT_collada_import(wmOperatorType *ot)
{
	ot->name = "Import COLLADA";
	ot->description = "Load a Collada file";
	ot->idname = "WM_OT_collada_import";

	ot->invoke = WM_operator_filesel;
	ot->exec = wm_collada_import_exec;
	ot->poll = WM_operator_winactive;

	//ot->flag |= OPTYPE_PRESET;

	ot->ui = wm_collada_import_draw;

	WM_operator_properties_filesel(
	        ot, FILE_TYPE_FOLDER | FILE_TYPE_COLLADA, FILE_BLENDER, FILE_OPENFILE,
	        WM_FILESEL_FILEPATH, FILE_DEFAULTDISPLAY, FILE_SORT_ALPHA);

	RNA_def_boolean(ot->srna,
		"import_units", 0, "Import Units",
		"If disabled match import to Blender's current Unit settings, "
		"otherwise use the settings from the Imported scene");

	RNA_def_boolean(ot->srna,
		"fix_orientation", 0, "Fix Leaf Bones",
		"Fix Orientation of Leaf Bones (Collada does only support Joints)");

	RNA_def_boolean(ot->srna,
		"find_chains", 0, "Find Bone Chains",
		"Find best matching Bone Chains and ensure bones in chain are connected");

	RNA_def_boolean(ot->srna,
		"auto_connect", 0, "Auto Connect",
		"Set use_connect for parent bones which have exactly one child bone");

	RNA_def_int(ot->srna,
		"min_chain_length",
		0,
		0,
		INT_MAX,
		"Minimum Chain Length",
		"When searching Bone Chains disregard chains of length below this value",
		0,
		INT_MAX);

	RNA_def_boolean(ot->srna, 
		"keep_bind_info", 0, "Keep Bind Info", 
		"Store Bindpose information in custom bone properties for later use during Collada export");

}
#endif<|MERGE_RESOLUTION|>--- conflicted
+++ resolved
@@ -164,14 +164,7 @@
 	/* get editmode results */
 	ED_object_editmode_load(CTX_data_edit_object(C));
 
-
-<<<<<<< HEAD
-	export_count = collada_export(&eval_ctx,
-		CTX_data_scene(C),
-		CTX_data_view_layer(C),
-=======
 	export_count = collada_export(C,
->>>>>>> d91f2ac3
 		filepath,
 		apply_modifiers,
 		export_mesh_type,

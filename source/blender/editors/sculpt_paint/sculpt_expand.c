--- conflicted
+++ resolved
@@ -1274,12 +1274,6 @@
 
     *vd.mask = clamp_f(new_mask, 0.0f, 1.0f);
     any_changed = true;
-<<<<<<< HEAD
-    if (vd.mvert) {
-      BKE_pbvh_vert_mark_update(ss->pbvh, vd.vertex);
-    }
-=======
->>>>>>> efe0e2b1
   }
   BKE_pbvh_vertex_iter_end;
   if (any_changed) {
@@ -1358,12 +1352,6 @@
     SCULPT_vertex_color_set(ss, vd.vertex, final_color);
 
     any_changed = true;
-<<<<<<< HEAD
-    if (vd.mvert) {
-      BKE_pbvh_vert_mark_update(ss->pbvh, vd.vertex);
-    }
-=======
->>>>>>> efe0e2b1
   }
   BKE_pbvh_vertex_iter_end;
   if (any_changed) {

--- conflicted
+++ resolved
@@ -5677,69 +5677,23 @@
 		bNode *imanode;
 		bNodeTree *ntree = ma->nodetree;
 
-<<<<<<< HEAD
 		if (!ntree) {
 			ED_node_shader_default(C, &ma->id);
 			ntree = ma->nodetree;
 		}
-		
+
 		ma->use_nodes = true;
-					
+
 		/* try to add an image node */
 		imanode = nodeAddStaticNode(C, ntree, SH_NODE_TEX_IMAGE);
-		
+
 		ima = proj_paint_image_create(op, bmain);
 		imanode->id = &ima->id;
-		
+
 		nodeSetActive(ntree, imanode);
-				
+
 		ntreeUpdateTree(CTX_data_main(C), ntree);
-		
-=======
-			if (!ntree) {
-				ED_node_shader_default(C, &ma->id);
-				ntree = ma->nodetree;
-			}
-
-			ma->use_nodes = true;
-
-			/* try to add an image node */
-			imanode = nodeAddStaticNode(C, ntree, SH_NODE_TEX_IMAGE);
-
-			ima = proj_paint_image_create(op, bmain);
-			imanode->id = &ima->id;
-
-			nodeSetActive(ntree, imanode);
-
-			ntreeUpdateTree(CTX_data_main(C), ntree);
-		}
-		else {
-			MTex *mtex = BKE_texture_mtex_add_id(&ma->id, -1);
-
-			/* successful creation of mtex layer, now create set */
-			if (mtex) {
-				int type = MAP_COL;
-				char imagename_buff[MAX_ID_NAME - 2];
-				const char *imagename = DATA_("Diffuse Color");
-
-				if (op) {
-					type = RNA_enum_get(op->ptr, "type");
-					RNA_string_get(op->ptr, "name", imagename_buff);
-					imagename = imagename_buff;
-				}
-
-				mtex->tex = BKE_texture_add(bmain, imagename);
-				mtex->mapto = type;
-
-				if (mtex->tex) {
-					ima = mtex->tex->ima = proj_paint_image_create(op, bmain);
-				}
-
-				WM_event_add_notifier(C, NC_TEXTURE | NA_ADDED, mtex->tex);
-			}
-		}
-
->>>>>>> 44505b38
+
 		if (ima) {
 			BKE_texpaint_slot_refresh_cache(scene, ma);
 			BKE_image_signal(ima, NULL, IMA_SIGNAL_USER_NEW_IMAGE);
@@ -5831,62 +5785,6 @@
 	RNA_def_boolean(ot->srna, "float", 0, "32 bit Float", "Create image with 32 bit floating point bit depth");
 }
 
-<<<<<<< HEAD
-=======
-static int texture_paint_delete_texture_paint_slot_exec(bContext *C, wmOperator *UNUSED(op))
-{
-	Object *ob = CTX_data_active_object(C);
-	Scene *scene = CTX_data_scene(C);
-	Material *ma;
-	bool is_bi = BKE_scene_uses_blender_internal(scene) || BKE_scene_uses_blender_game(scene);
-	TexPaintSlot *slot;
-
-	/* not supported for node-based engines */
-	if (!ob || !is_bi)
-		return OPERATOR_CANCELLED;
-
-	ma = give_current_material(ob, ob->actcol);
-
-	if (!ma->texpaintslot || ma->use_nodes)
-		return OPERATOR_CANCELLED;
-
-	slot = ma->texpaintslot + ma->paint_active_slot;
-
-	if (ma->mtex[slot->index]->tex) {
-		id_us_min(&ma->mtex[slot->index]->tex->id);
-
-		if (ma->mtex[slot->index]->tex->ima) {
-			id_us_min(&ma->mtex[slot->index]->tex->ima->id);
-		}
-	}
-	MEM_freeN(ma->mtex[slot->index]);
-	ma->mtex[slot->index] = NULL;
-
-	BKE_texpaint_slot_refresh_cache(scene, ma);
-	DAG_id_tag_update(&ma->id, 0);
-	WM_event_add_notifier(C, NC_MATERIAL, ma);
-	/* we need a notifier for data change since we change the displayed modifier uvs */
-	WM_event_add_notifier(C, NC_GEOM | ND_DATA, ob->data);
-	return OPERATOR_FINISHED;
-}
-
-
-void PAINT_OT_delete_texture_paint_slot(wmOperatorType *ot)
-{
-	/* identifiers */
-	ot->name = "Delete Texture Paint Slot";
-	ot->description = "Delete selected texture paint slot";
-	ot->idname = "PAINT_OT_delete_texture_paint_slot";
-
-	/* api callbacks */
-	ot->exec = texture_paint_delete_texture_paint_slot_exec;
-	ot->poll = ED_operator_region_view3d_active;
-
-	/* flags */
-	ot->flag = OPTYPE_REGISTER | OPTYPE_UNDO;
-}
-
->>>>>>> 44505b38
 static int add_simple_uvs_exec(bContext *C, wmOperator *UNUSED(op))
 {
 	/* no checks here, poll function does them for us */
@@ -5921,13 +5819,8 @@
 		scene->toolsettings->uv_flag |= UV_SYNC_SELECTION;
 
 	BKE_paint_proj_mesh_data_check(scene, ob, NULL, NULL, NULL, NULL);
-<<<<<<< HEAD
-	
+
 	DEG_id_tag_update(ob->data, 0);
-=======
-
-	DAG_id_tag_update(ob->data, 0);
->>>>>>> 44505b38
 	WM_event_add_notifier(C, NC_GEOM | ND_DATA, ob->data);
 	WM_event_add_notifier(C, NC_SCENE | ND_TOOLSETTINGS, scene);
 	return OPERATOR_FINISHED;

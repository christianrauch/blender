--- conflicted
+++ resolved
@@ -80,11 +80,7 @@
 	UI_block_func_set(uiLayoutGetBlock(pa->layout), file_draw_check_cb, NULL, NULL);
 
 	/* Hack: temporary hide.*/
-<<<<<<< HEAD
-	const char *hide[4] = {"filepath", "files", "directory", "filename"};
-=======
-	const char *hide[] = {"filepath", "directory", "filename", "files"};
->>>>>>> 018c9af4
+	const char *hide[] = {"filepath", "files", "directory", "filename"};
 	for (int i = 0; i < ARRAY_SIZE(hide); i++) {
 		PropertyRNA *prop = RNA_struct_find_property(op->ptr, hide[i]);
 		if (prop) {

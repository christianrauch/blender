--- conflicted
+++ resolved
@@ -7,6 +7,8 @@
   ../../blenlib
   ../../depsgraph
   ../../makesdna
+  ../../../../intern/guardedalloc
+
 )
 
 set(INC_SYS
@@ -17,20 +19,12 @@
   intern/dupli_parent_finder.cc
   intern/dupli_persistent_id.cc
   intern/object_identifier.cc
-<<<<<<< HEAD
-
-  IO_abstract_hierarchy_iterator.h
-  IO_dupli_persistent_id.hh
-=======
   intern/path_util.cc
-  intern/string_utils.cc
 
   IO_abstract_hierarchy_iterator.h
   IO_dupli_persistent_id.hh
   IO_path_util.hh
   IO_path_util_types.h
-  IO_string_utils.hh
->>>>>>> 3bc037a7
   IO_types.h
   intern/dupli_parent_finder.hh
 )

--- conflicted
+++ resolved
@@ -432,15 +432,8 @@
 /* Recursively push updates out to all nodes dependent on this,
  * until all affected are tagged and/or scheduled up for eval
  */
-void DEG_ids_flush_tagged(Main *bmain, Scene *scene)
-{
-<<<<<<< HEAD
-	/* TODO(sergey): Only visible scenes? */
-	if (scene->depsgraph_legacy != NULL) {
-		DEG::deg_graph_flush_updates(
-		        bmain,
-		        reinterpret_cast<DEG::Depsgraph *>(scene->depsgraph_legacy));
-=======
+void DEG_ids_flush_tagged(Main *bmain)
+{
 	for (Scene *scene = (Scene *)bmain->scene.first;
 	     scene != NULL;
 	     scene = (Scene *)scene->id.next)
@@ -451,13 +444,12 @@
 
 void DEG_scene_flush_update(Main *bmain, Scene *scene)
 {
-	if (scene->depsgraph == NULL) {
-		return;
->>>>>>> 8b3ad258
+	if (scene->depsgraph_legacy == NULL) {
+		return;
 	}
 	DEG::deg_graph_flush_updates(
 	        bmain,
-	        reinterpret_cast<DEG::Depsgraph *>(scene->depsgraph));
+	        reinterpret_cast<DEG::Depsgraph *>(scene->depsgraph_legacy));
 }
 
 /* Update dependency graph when visible scenes/layers changes. */

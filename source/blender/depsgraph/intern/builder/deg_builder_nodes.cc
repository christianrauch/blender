/*
 * ***** BEGIN GPL LICENSE BLOCK *****
 *
 * This program is free software; you can redistribute it and/or
 * modify it under the terms of the GNU General Public License
 * as published by the Free Software Foundation; either version 2
 * of the License, or (at your option) any later version.
 *
 * This program is distributed in the hope that it will be useful,
 * but WITHOUT ANY WARRANTY; without even the implied warranty of
 * MERCHANTABILITY or FITNESS FOR A PARTICULAR PURPOSE.  See the
 * GNU General Public License for more details.
 *
 * You should have received a copy of the GNU General Public License
 * along with this program; if not, write to the Free Software Foundation,
 * Inc., 51 Franklin Street, Fifth Floor, Boston, MA 02110-1301, USA.
 *
 * The Original Code is Copyright (C) 2013 Blender Foundation.
 * All rights reserved.
 *
 * Original Author: Joshua Leung
 * Contributor(s): Based on original depsgraph.c code - Blender Foundation (2005-2013)
 *
 * ***** END GPL LICENSE BLOCK *****
 */

/** \file blender/depsgraph/intern/builder/deg_builder_nodes.cc
 *  \ingroup depsgraph
 *
 * Methods for constructing depsgraph's nodes
 */

#include "intern/builder/deg_builder_nodes.h"

#include <stdio.h>
#include <stdlib.h>

#include "MEM_guardedalloc.h"

#include "BLI_blenlib.h"
#include "BLI_string.h"
#include "BLI_utildefines.h"

extern "C" {
#include "DNA_action_types.h"
#include "DNA_anim_types.h"
#include "DNA_armature_types.h"
#include "DNA_cachefile_types.h"
#include "DNA_camera_types.h"
#include "DNA_constraint_types.h"
#include "DNA_curve_types.h"
#include "DNA_effect_types.h"
#include "DNA_gpencil_types.h"
#include "DNA_group_types.h"
#include "DNA_key_types.h"
#include "DNA_lamp_types.h"
#include "DNA_material_types.h"
#include "DNA_mask_types.h"
#include "DNA_mesh_types.h"
#include "DNA_meta_types.h"
#include "DNA_movieclip_types.h"
#include "DNA_node_types.h"
#include "DNA_particle_types.h"
#include "DNA_object_types.h"
#include "DNA_lightprobe_types.h"
#include "DNA_rigidbody_types.h"
#include "DNA_scene_types.h"
#include "DNA_texture_types.h"
#include "DNA_world_types.h"

#include "BKE_action.h"
#include "BKE_armature.h"
#include "BKE_animsys.h"
#include "BKE_constraint.h"
#include "BKE_curve.h"
#include "BKE_effect.h"
#include "BKE_fcurve.h"
#include "BKE_idcode.h"
#include "BKE_group.h"
#include "BKE_key.h"
#include "BKE_lattice.h"
#include "BKE_library.h"
#include "BKE_main.h"
#include "BKE_mask.h"
#include "BKE_material.h"
#include "BKE_mesh.h"
#include "BKE_mball.h"
#include "BKE_modifier.h"
#include "BKE_movieclip.h"
#include "BKE_node.h"
#include "BKE_object.h"
#include "BKE_particle.h"
#include "BKE_rigidbody.h"
#include "BKE_sound.h"
#include "BKE_texture.h"
#include "BKE_tracking.h"
#include "BKE_world.h"

#include "RNA_access.h"
#include "RNA_types.h"
} /* extern "C" */

#include "DEG_depsgraph.h"
#include "DEG_depsgraph_build.h"

#include "intern/builder/deg_builder.h"
#include "intern/eval/deg_eval_copy_on_write.h"
#include "intern/nodes/deg_node.h"
#include "intern/nodes/deg_node_component.h"
#include "intern/nodes/deg_node_operation.h"
#include "intern/depsgraph_types.h"
#include "intern/depsgraph_intern.h"
#include "util/deg_util_foreach.h"

namespace DEG {

namespace {

struct BuilderWalkUserData {
	DepsgraphNodeBuilder *builder;
	Scene *scene;
};

static void modifier_walk(void *user_data,
                          struct Object * /*ob*/,
                          struct Object **obpoin,
                          int /*cb_flag*/)
{
	BuilderWalkUserData *data = (BuilderWalkUserData *)user_data;
	if (*obpoin) {
		data->builder->build_object(data->scene, *obpoin);
	}
}

void constraint_walk(bConstraint * /*con*/,
                     ID **idpoin,
                     bool /*is_reference*/,
                     void *user_data)
{
	BuilderWalkUserData *data = (BuilderWalkUserData *)user_data;
	if (*idpoin) {
		ID *id = *idpoin;
		if (GS(id->name) == ID_OB) {
			data->builder->build_object(data->scene, (Object *)id);
		}
	}
}

void free_copy_on_write_datablock(void *id_v)
{
	ID *id = (ID *)id_v;
	deg_free_copy_on_write_datablock(id);
}

}  /* namespace */

/* ************ */
/* Node Builder */

/* **** General purpose functions **** */

DepsgraphNodeBuilder::DepsgraphNodeBuilder(Main *bmain, Depsgraph *graph) :
    m_bmain(bmain),
    m_graph(graph),
    m_cow_id_hash(NULL)
{
}

DepsgraphNodeBuilder::~DepsgraphNodeBuilder()
{
	if (m_cow_id_hash != NULL) {
		BLI_ghash_free(m_cow_id_hash, NULL, free_copy_on_write_datablock);
	}
}

IDDepsNode *DepsgraphNodeBuilder::add_id_node(ID *id, bool do_tag)
{
	if (!DEG_depsgraph_use_copy_on_write()) {
		return m_graph->add_id_node(id);
	}
	IDDepsNode *id_node = NULL;
	ID *id_cow = (ID *)BLI_ghash_lookup(m_cow_id_hash, id);
	if (id_cow != NULL) {
		/* TODO(sergey): Is it possible to lookup and pop element from GHash
		 * at the same time?
		 */
		BLI_ghash_remove(m_cow_id_hash, id, NULL, NULL);
	}
	id_node = m_graph->add_id_node(id, do_tag, id_cow);
	/* Currently all ID nodes are supposed to have copy-on-write logic.
	 *
	 * NOTE: Zero number of components indicates that ID node was just created.
	 */
	if (BLI_ghash_size(id_node->components) == 0) {
		ComponentDepsNode *comp_cow =
		        id_node->add_component(DEG_NODE_TYPE_COPY_ON_WRITE);
		OperationDepsNode *op_cow = comp_cow->add_operation(
		    function_bind(deg_evaluate_copy_on_write, _1, m_graph, id_node),
		    DEG_OPCODE_COPY_ON_WRITE,
		    "", -1);
		m_graph->operations.push_back(op_cow);
	}
	return id_node;
}

TimeSourceDepsNode *DepsgraphNodeBuilder::add_time_source()
{
	return m_graph->add_time_source();
}

ComponentDepsNode *DepsgraphNodeBuilder::add_component_node(
        ID *id,
        eDepsNode_Type comp_type,
        const char *comp_name)
{
	IDDepsNode *id_node = add_id_node(id);
	ComponentDepsNode *comp_node = id_node->add_component(comp_type, comp_name);
	comp_node->owner = id_node;
	return comp_node;
}

OperationDepsNode *DepsgraphNodeBuilder::add_operation_node(
        ComponentDepsNode *comp_node,
        const DepsEvalOperationCb& op,
        eDepsOperation_Code opcode,
        const char *name,
        int name_tag)
{
	OperationDepsNode *op_node = comp_node->has_operation(opcode,
	                                                      name,
	                                                      name_tag);
	if (op_node == NULL) {
		op_node = comp_node->add_operation(op, opcode, name, name_tag);
		m_graph->operations.push_back(op_node);
	}
	else {
		fprintf(stderr,
		        "add_operation: Operation already exists - %s has %s at %p\n",
		        comp_node->identifier().c_str(),
		        op_node->identifier().c_str(),
		        op_node);
		BLI_assert(!"Should not happen!");
	}
	return op_node;
}

OperationDepsNode *DepsgraphNodeBuilder::add_operation_node(
        ID *id,
        eDepsNode_Type comp_type,
        const char *comp_name,
        const DepsEvalOperationCb& op,
        eDepsOperation_Code opcode,
        const char *name,
        int name_tag)
{
	ComponentDepsNode *comp_node = add_component_node(id, comp_type, comp_name);
	return add_operation_node(comp_node, op, opcode, name, name_tag);
}

OperationDepsNode *DepsgraphNodeBuilder::add_operation_node(
        ID *id,
        eDepsNode_Type comp_type,
        const DepsEvalOperationCb& op,
        eDepsOperation_Code opcode,
        const char *name,
        int name_tag)
{
	return add_operation_node(id,
	                          comp_type,
	                          "",
	                          op,
	                          opcode,
	                          name,
	                          name_tag);
}

bool DepsgraphNodeBuilder::has_operation_node(ID *id,
                                              eDepsNode_Type comp_type,
                                              const char *comp_name,
                                              eDepsOperation_Code opcode,
                                              const char *name,
                                              int name_tag)
{
	return find_operation_node(id,
	                           comp_type,
	                           comp_name,
	                           opcode,
	                           name,
	                           name_tag) != NULL;
}

OperationDepsNode *DepsgraphNodeBuilder::find_operation_node(
        ID *id,
        eDepsNode_Type comp_type,
        const char *comp_name,
        eDepsOperation_Code opcode,
        const char *name,
        int name_tag)
{
	ComponentDepsNode *comp_node = add_component_node(id, comp_type, comp_name);
	return comp_node->has_operation(opcode, name, name_tag);
}

OperationDepsNode *DepsgraphNodeBuilder::find_operation_node(
        ID *id,
        eDepsNode_Type comp_type,
        eDepsOperation_Code opcode,
        const char *name,
        int name_tag)
{
	return find_operation_node(id, comp_type, "", opcode, name, name_tag);
}

ID *DepsgraphNodeBuilder::get_cow_id(const ID *id_orig) const
{
	return m_graph->get_cow_id(id_orig);
}

ID *DepsgraphNodeBuilder::ensure_cow_id(ID *id_orig)
{
	if (id_orig->tag & LIB_TAG_COPY_ON_WRITE) {
		/* ID is already remapped to copy-on-write. */
		return id_orig;
	}
	IDDepsNode *id_node = add_id_node(id_orig, false);
	return id_node->id_cow;
}

ID *DepsgraphNodeBuilder::expand_cow_id(IDDepsNode *id_node)
{
	return deg_expand_copy_on_write_datablock(m_graph, id_node, this, true);
}

ID *DepsgraphNodeBuilder::expand_cow_id(ID *id_orig)
{
	IDDepsNode *id_node = add_id_node(id_orig);
	return expand_cow_id(id_node);
}

/* **** Build functions for entity nodes **** */

void DepsgraphNodeBuilder::begin_build(Main *bmain) {
	/* LIB_TAG_DOIT is used to indicate whether node for given ID was already
	 * created or not. This flag is being set in add_id_node(), so functions
	 * shouldn't bother with setting it, they only might query this flag when
	 * needed.
	 */
	BKE_main_id_tag_all(bmain, LIB_TAG_DOIT, false);
	/* XXX nested node trees are not included in tag-clearing above,
	 * so we need to do this manually.
	 */
	FOREACH_NODETREE(bmain, nodetree, id)
	{
		if (id != (ID *)nodetree) {
			nodetree->id.tag &= ~LIB_TAG_DOIT;
		}
	}
	FOREACH_NODETREE_END;

	if (DEG_depsgraph_use_copy_on_write()) {
		/* Store existing copy-on-write versions of datablock, so we can re-use
		 * them for new ID nodes.
		 */
		m_cow_id_hash = BLI_ghash_ptr_new("Depsgraph id hash");
		GHASH_FOREACH_BEGIN(IDDepsNode *, id_node, m_graph->id_hash)
		{
			if (GS(id_node->id_orig->name) != ID_SCE) {
				continue;
			}
			if (deg_copy_on_write_is_expanded(id_node->id_cow)) {
				BLI_ghash_insert(m_cow_id_hash,
				                 id_node->id_orig,
				                 id_node->id_cow);
				id_node->id_cow = NULL;
			}
		}
		GHASH_FOREACH_END();
	}

	/* Make sure graph has no nodes left from previous state. */
	m_graph->clear_all_nodes();
	m_graph->operations.clear();
	BLI_gset_clear(m_graph->entry_tags, NULL);
}

void DepsgraphNodeBuilder::build_group(Scene *scene, Group *group)
{
	ID *group_id = &group->id;
	if (group_id->tag & LIB_TAG_DOIT) {
		return;
	}
	group_id->tag |= LIB_TAG_DOIT;

	LINKLIST_FOREACH (GroupObject *, go, &group->gobject) {
		build_object(scene, go->ob);
	}
}

void DepsgraphNodeBuilder::build_object(Scene *scene, Object *ob)
{
	/* Skip rest of components if the ID node was already there. */
	if (ob->id.tag & LIB_TAG_DOIT) {
		return;
	}
	ob->id.tag |= LIB_TAG_DOIT;

	/* Create ID node for obejct and begin init. */
	IDDepsNode *id_node = add_id_node(&ob->id);
	ob->customdata_mask = 0;

	/* Standard components. */
	build_object_transform(scene, ob);

	if (ob->parent != NULL) {
		build_object(scene, ob->parent);
	}
	if (ob->modifiers.first != NULL) {
		BuilderWalkUserData data;
		data.builder = this;
		data.scene = scene;
		modifiers_foreachObjectLink(ob, modifier_walk, &data);
	}
	if (ob->constraints.first != NULL) {
		BuilderWalkUserData data;
		data.builder = this;
		data.scene = scene;
		BKE_constraints_id_loop(&ob->constraints, constraint_walk, &data);
	}

	/* Object data. */
	if (ob->data != NULL) {
		/* type-specific data... */
		switch (ob->type) {
			case OB_MESH:     /* Geometry */
			case OB_CURVE:
			case OB_FONT:
			case OB_SURF:
			case OB_MBALL:
			case OB_LATTICE:
				build_obdata_geom(scene, ob);
				/* TODO(sergey): Only for until we support granular
				 * update of curves.
				 */
				if (ob->type == OB_FONT) {
					Curve *curve = (Curve *)ob->data;
					if (curve->textoncurve) {
						id_node->eval_flags |= DAG_EVAL_NEED_CURVE_PATH;
					}
				}
				break;

			case OB_ARMATURE: /* Pose */
				if (ID_IS_LINKED_DATABLOCK(ob) && ob->proxy_from != NULL) {
					build_proxy_rig(ob);
				}
				else {
					build_rig(scene, ob);
				}
				break;

			case OB_LAMP:   /* Lamp */
				build_lamp(ob);
				break;

			case OB_CAMERA: /* Camera */
				build_camera(ob);
				break;

			case OB_LIGHTPROBE:
				build_lightprobe(ob);
				break;

			default:
			{
				ID *obdata = (ID *)ob->data;
				if ((obdata->tag & LIB_TAG_DOIT) == 0) {
					build_animdata(obdata);
				}
				break;
			}
		}
	}

	/* Build animation data,
	 *
	 * Do it now because it's possible object data will affect
	 * on object's level animation, for example in case of rebuilding
	 * pose for proxy.
	 */
	build_animdata(&ob->id);

	/* particle systems */
	if (ob->particlesystem.first != NULL) {
		build_particles(scene, ob);
	}

	/* Grease pencil. */
	if (ob->gpd != NULL) {
		build_gpencil(ob->gpd);
	}

	/* Object that this is a proxy for. */
	if (ob->proxy) {
		ob->proxy->proxy_from = ob;
		build_object(scene, ob->proxy);
	}

	/* Object dupligroup. */
	if (ob->dup_group != NULL) {
		build_group(scene, ob->dup_group);
	}
}

void DepsgraphNodeBuilder::build_object_transform(Scene *scene, Object *ob)
{
	OperationDepsNode *op_node;
	Scene *scene_cow = get_cow_datablock(scene);
	Object *ob_cow = get_cow_datablock(ob);

	/* local transforms (from transform channels - loc/rot/scale + deltas) */
	op_node = add_operation_node(&ob->id, DEG_NODE_TYPE_TRANSFORM,
	                             function_bind(BKE_object_eval_local_transform,
	                                           _1,
	                                           scene_cow, ob_cow),
	                             DEG_OPCODE_TRANSFORM_LOCAL);
	op_node->set_as_entry();

	/* object parent */
	if (ob->parent != NULL) {
		add_operation_node(&ob->id, DEG_NODE_TYPE_TRANSFORM,
		                   function_bind(BKE_object_eval_parent,
		                                 _1,
		                                 scene_cow, ob_cow),
		                   DEG_OPCODE_TRANSFORM_PARENT);
	}

	/* object constraints */
	if (ob->constraints.first != NULL) {
		build_object_constraints(scene, ob);
	}

	/* Rest of transformation update. */
	add_operation_node(&ob->id, DEG_NODE_TYPE_TRANSFORM,
	                   function_bind(BKE_object_eval_uber_transform,
	                                 _1,
	                                 scene_cow, ob_cow),
	                   DEG_OPCODE_TRANSFORM_OBJECT_UBEREVAL);

	/* object transform is done */
	op_node = add_operation_node(&ob->id, DEG_NODE_TYPE_TRANSFORM,
	                             function_bind(BKE_object_eval_done, _1, ob_cow),
	                             DEG_OPCODE_TRANSFORM_FINAL);
	op_node->set_as_exit();
}

/**
 * Constraints Graph Notes
 *
 * For constraints, we currently only add a operation node to the Transform
 * or Bone components (depending on whichever type of owner we have).
 * This represents the entire constraints stack, which is for now just
 * executed as a single monolithic block. At least initially, this should
 * be sufficient for ensuring that the porting/refactoring process remains
 * manageable.
 *
 * However, when the time comes for developing "node-based" constraints,
 * we'll need to split this up into pre/post nodes for "constraint stack
 * evaluation" + operation nodes for each constraint (i.e. the contents
 * of the loop body used in the current "solve_constraints()" operation).
 *
 * -- Aligorith, August 2013
 */
void DepsgraphNodeBuilder::build_object_constraints(Scene *scene, Object *ob)
{
	/* create node for constraint stack */
	add_operation_node(&ob->id, DEG_NODE_TYPE_TRANSFORM,
	                   function_bind(BKE_object_eval_constraints, _1,
	                                 get_cow_datablock(scene),
	                                 get_cow_datablock(ob)),
	                   DEG_OPCODE_TRANSFORM_CONSTRAINTS);
}

/**
 * Build graph nodes for AnimData block
 * \param id: ID-Block which hosts the AnimData
 */
void DepsgraphNodeBuilder::build_animdata(ID *id)
{
	AnimData *adt = BKE_animdata_from_id(id);
	if (adt == NULL) {
		return;
	}

	/* animation */
	if (adt->action || adt->nla_tracks.first || adt->drivers.first) {
		(void) add_id_node(id);
		ID *id_cow = get_cow_id(id);

		// XXX: Hook up specific update callbacks for special properties which
		// may need it...

		/* actions and NLA - as a single unit for now, as it gets complicated to
		 * schedule otherwise.
		 */
		if ((adt->action) || (adt->nla_tracks.first)) {
			/* create the node */
			add_operation_node(id, DEG_NODE_TYPE_ANIMATION,
			                   function_bind(BKE_animsys_eval_animdata, _1, id_cow),
			                   DEG_OPCODE_ANIMATION, id->name);

			/* TODO: for each channel affected, we might also want to add some
			 * support for running RNA update callbacks on them
			 * (which will be needed for proper handling of drivers later)
			 */
		}

		/* drivers */
		LINKLIST_FOREACH (FCurve *, fcu, &adt->drivers) {
			/* create driver */
			build_driver(id, fcu);
		}
	}
}

/**
 * Build graph node(s) for Driver
 * \param id: ID-Block that driver is attached to
 * \param fcu: Driver-FCurve
 */
OperationDepsNode *DepsgraphNodeBuilder::build_driver(ID *id, FCurve *fcu)
{
	ID *id_cow = get_cow_id(id);

	/* Create data node for this driver */
	/* TODO(sergey): Avoid creating same operation multiple times,
	 * in the future we need to avoid lookup of the operation as well
	 * and use some tagging magic instead.
	 */
	OperationDepsNode *driver_op = find_operation_node(id,
	                                                   DEG_NODE_TYPE_PARAMETERS,
	                                                   DEG_OPCODE_DRIVER,
	                                                   fcu->rna_path ? fcu->rna_path : "",
	                                                   fcu->array_index);

	if (driver_op == NULL) {
		/* TODO(sergey): Shall we use COW of fcu itself here? */
		driver_op = add_operation_node(id,
		                               DEG_NODE_TYPE_PARAMETERS,
		                               function_bind(BKE_animsys_eval_driver, _1, id_cow, fcu),
		                               DEG_OPCODE_DRIVER,
		                               fcu->rna_path ? fcu->rna_path : "",
		                               fcu->array_index);
	}

	/* return driver node created */
	return driver_op;
}

/* Recursively build graph for world */
void DepsgraphNodeBuilder::build_world(World *world)
{
	ID *world_id = &world->id;
	if (world_id->tag & LIB_TAG_DOIT) {
		return;
	}

	build_animdata(world_id);

	/* world itself */
	add_operation_node(world_id,
	                   DEG_NODE_TYPE_SHADING,
	                   function_bind(BKE_world_eval, _1, world),
	                   DEG_OPCODE_WORLD_UPDATE);

	/* textures */
	build_texture_stack(world->mtex);

	/* world's nodetree */
	if (world->nodetree) {
		build_nodetree(world->nodetree);
	}
}

/* Rigidbody Simulation - Scene Level */
void DepsgraphNodeBuilder::build_rigidbody(Scene *scene)
{
	RigidBodyWorld *rbw = scene->rigidbody_world;
	Scene *scene_cow = get_cow_datablock(scene);

	/**
	 * Rigidbody Simulation Nodes
	 * ==========================
	 *
	 * There are 3 nodes related to Rigidbody Simulation:
	 * 1) "Initialize/Rebuild World" - this is called sparingly, only when the
	 *    simulation needs to be rebuilt (mainly after file reload, or moving
	 *    back to start frame)
	 * 2) "Do Simulation" - perform a simulation step - interleaved between the
	 *    evaluation steps for clusters of objects (i.e. between those affected
	 *    and/or not affected by the sim for instance).
	 *
	 * 3) "Pull Results" - grab the specific transforms applied for a specific
	 *    object - performed as part of object's transform-stack building.
	 */

	/* Create nodes --------------------------------------------------------- */

	/* XXX: is this the right component, or do we want to use another one
	 * instead?
	 */

	/* init/rebuild operation */
	/*OperationDepsNode *init_node =*/ add_operation_node(
	        &scene->id, DEG_NODE_TYPE_TRANSFORM,
	        function_bind(BKE_rigidbody_rebuild_sim, _1, scene_cow),
	        DEG_OPCODE_RIGIDBODY_REBUILD);

	/* do-sim operation */
	// XXX: what happens if we need to split into several groups?
	OperationDepsNode *sim_node = add_operation_node(
	        &scene->id, DEG_NODE_TYPE_TRANSFORM,
	        function_bind(BKE_rigidbody_eval_simulation, _1, scene_cow),
	        DEG_OPCODE_RIGIDBODY_SIM);

	/* XXX: For now, the sim node is the only one that really matters here.
	 * If any other sims get added later, we may have to remove these hacks...
	 */
	sim_node->owner->entry_operation = sim_node;
	sim_node->owner->exit_operation  = sim_node;

	/* objects - simulation participants */
	if (rbw->group) {
		LINKLIST_FOREACH (GroupObject *, go, &rbw->group->gobject) {
			Object *ob = go->ob;

			if (!ob || (ob->type != OB_MESH))
				continue;

			/* 2) create operation for flushing results */
			/* object's transform component - where the rigidbody operation
			 * lives. */
			add_operation_node(&ob->id, DEG_NODE_TYPE_TRANSFORM,
			                   function_bind(BKE_rigidbody_object_sync_transforms,
			                                 _1,
			                                 scene_cow,
			                                 get_cow_datablock(ob)),
			                   DEG_OPCODE_RIGIDBODY_TRANSFORM_COPY);
		}
	}
}

void DepsgraphNodeBuilder::build_particles(Scene *scene, Object *ob)
{
	/**
	 * Particle Systems Nodes
	 * ======================
	 *
	 * There are two types of nodes associated with representing
	 * particle systems:
	 *  1) Component (EVAL_PARTICLES) - This is the particle-system
	 *     evaluation context for an object. It acts as the container
	 *     for all the nodes associated with a particular set of particle
	 *     systems.
	 *  2) Particle System Eval Operation - This operation node acts as a
	 *     blackbox evaluation step for one particle system referenced by
	 *     the particle systems stack. All dependencies link to this operation.
	 */

	/* component for all particle systems */
	ComponentDepsNode *psys_comp =
	        add_component_node(&ob->id, DEG_NODE_TYPE_EVAL_PARTICLES);

	/* TODO(sergey): Need to get COW of PSYS. */
	Scene *scene_cow = get_cow_datablock(scene);
	Object *ob_cow = get_cow_datablock(ob);

	add_operation_node(psys_comp,
	                   function_bind(BKE_particle_system_eval_init,
	                                 _1,
	                                 scene_cow,
	                                 ob_cow),
	                   DEG_OPCODE_PARTICLE_SYSTEM_EVAL_INIT);

	/* particle systems */
	LINKLIST_FOREACH (ParticleSystem *, psys, &ob->particlesystem) {
		ParticleSettings *part = psys->part;

		/* Build particle settings operations.
		 *
		 * NOTE: The call itself ensures settings are only build once.
		 */
		build_particle_settings(part);

		/* Update on particle settings change. */
		add_operation_node(psys_comp,
		                   function_bind(BKE_particle_system_settings_eval,
		                                 _1,
		                                 psys),
		                   DEG_OPCODE_PARTICLE_SETTINGS_EVAL,
		                   psys->name);

		/* Particle system evaluation. */
		add_operation_node(psys_comp,
		                   NULL,
		                   DEG_OPCODE_PARTICLE_SYSTEM_EVAL,
		                   psys->name);
	}

	/* TODO(sergey): Do we need a point cache operations here? */
}

void DepsgraphNodeBuilder::build_particle_settings(ParticleSettings *part) {
	ID *part_id = &part->id;
	if (part_id->tag & LIB_TAG_DOIT) {
		return;
	}
	part_id->tag |= LIB_TAG_DOIT;
	/* Animation data. */
	build_animdata(part_id);
	/* Parameters change. */
	add_operation_node(part_id,
	                   DEG_NODE_TYPE_PARAMETERS,
	                   NULL,
	                   DEG_OPCODE_PARTICLE_SETTINGS_EVAL);
	add_operation_node(part_id,
	                   DEG_NODE_TYPE_PARAMETERS,
	                   function_bind(BKE_particle_system_settings_recalc_clear,
	                                 _1,
	                                 part),
	                   DEG_OPCODE_PARTICLE_SETTINGS_RECALC_CLEAR);
}

void DepsgraphNodeBuilder::build_cloth(Scene *scene, Object *object)
{
	Scene *scene_cow = get_cow_datablock(scene);
	Object *object_cow = get_cow_datablock(object);

	ComponentDepsNode *cache_comp = add_component_node(&object->id,
	                                                   DEG_NODE_TYPE_CACHE);
	add_operation_node(cache_comp,
	                   function_bind(BKE_object_eval_cloth,
	                                 _1,
<<<<<<< HEAD
	                                 scene_cow,
	                                 object_cow),
	                   DEG_OPCODE_PLACEHOLDER,
	                   "Cloth Modifier");
=======
	                                 scene,
	                                 object),
	                   DEG_OPCODE_GEOMETRY_CLOTH_MODIFIER);
>>>>>>> 6ec83442
}

/* Shapekeys */
void DepsgraphNodeBuilder::build_shapekeys(Key *key)
{
	build_animdata(&key->id);
	add_operation_node(&key->id,
	                   DEG_NODE_TYPE_GEOMETRY,
	                   NULL,
	                   DEG_OPCODE_GEOMETRY_SHAPEKEY);
}

/* ObData Geometry Evaluation */
// XXX: what happens if the datablock is shared!
void DepsgraphNodeBuilder::build_obdata_geom(Scene *scene, Object *ob)
{
	OperationDepsNode *op_node;
	Scene *scene_cow = get_cow_datablock(scene);
	Object *object_cow = get_cow_datablock(ob);

	/* TODO(sergey): This way using this object's properties as driver target
	 * works fine.
	 *
	 * Does this depend on other nodes?
	 */
	op_node = add_operation_node(&ob->id,
	                             DEG_NODE_TYPE_PARAMETERS,
	                             NULL,
	                             DEG_OPCODE_PARAMETERS_EVAL);
	op_node->set_as_exit();

	/* Temporary uber-update node, which does everything.
	 * It is for the being we're porting old dependencies into the new system.
	 * We'll get rid of this node as soon as all the granular update functions
	 * are filled in.
	 *
	 * TODO(sergey): Get rid of this node.
	 */
	op_node = add_operation_node(&ob->id,
	                             DEG_NODE_TYPE_GEOMETRY,
	                             function_bind(BKE_object_eval_uber_data,
	                                           _1,
	                                           scene_cow,
	                                           object_cow),
	                             DEG_OPCODE_GEOMETRY_UBEREVAL);
	op_node->set_as_exit();

	op_node = add_operation_node(&ob->id,
	                             DEG_NODE_TYPE_GEOMETRY,
	                             NULL,
	                             DEG_OPCODE_PLACEHOLDER,
	                             "Eval Init");
	op_node->set_as_entry();

	// TODO: "Done" operation

	/* Cloyth modifier. */
	LINKLIST_FOREACH (ModifierData *, md, &ob->modifiers) {
		if (md->type == eModifierType_Cloth) {
			build_cloth(scene, ob);
		}
	}

	/* materials */
	if (ob->totcol != 0) {
		if (ob->type == OB_MESH) {
			add_operation_node(&ob->id,
			                   DEG_NODE_TYPE_SHADING,
			                   function_bind(BKE_object_eval_update_shading, _1,
			                                 object_cow),
			                   DEG_OPCODE_SHADING);
		}

		for (int a = 1; a <= ob->totcol; a++) {
			Material *ma = give_current_material(ob, a);
			if (ma != NULL) {
				build_material(ma);
			}
		}
	}

	/* geometry collision */
	if (ELEM(ob->type, OB_MESH, OB_CURVE, OB_LATTICE)) {
		// add geometry collider relations
	}

	ID *obdata = (ID *)ob->data;
	if (obdata->tag & LIB_TAG_DOIT) {
		return;
	}
	obdata->tag |= LIB_TAG_DOIT;
	/* Make sure we've got an ID node before requesting CoW pointer. */
	(void) add_id_node((ID *)obdata);
	ID *obdata_cow = get_cow_id(obdata);

	/* ShapeKeys */
	Key *key = BKE_key_from_object(ob);
	if (key) {
		build_shapekeys(key);
	}

	build_animdata(obdata);

	/* Nodes for result of obdata's evaluation, and geometry
	 * evaluation on object.
	 */
	switch (ob->type) {
		case OB_MESH:
		{
			//Mesh *me = (Mesh *)ob->data;

			/* evaluation operations */
			op_node = add_operation_node(obdata,
			                             DEG_NODE_TYPE_GEOMETRY,
			                             function_bind(BKE_mesh_eval_geometry,
			                                           _1,
			                                           (Mesh *)obdata_cow),
			                             DEG_OPCODE_PLACEHOLDER,
			                             "Geometry Eval");
			op_node->set_as_entry();
			break;
		}

		case OB_MBALL:
		{
			Object *mom = BKE_mball_basis_find(scene, ob);

			/* Motherball - mom depends on children! */
			if (mom == ob) {
				/* metaball evaluation operations */
				/* NOTE: only the motherball gets evaluated! */
				op_node = add_operation_node(obdata,
				                             DEG_NODE_TYPE_GEOMETRY,
				                             function_bind(BKE_mball_eval_geometry,
				                                           _1,
				                                           (MetaBall *)obdata_cow),
				                             DEG_OPCODE_PLACEHOLDER,
				                             "Geometry Eval");
				op_node->set_as_entry();
			}
			break;
		}

		case OB_CURVE:
		case OB_SURF:
		case OB_FONT:
		{
			/* Curve/nurms evaluation operations. */
			/* - calculate curve geometry (including path) */
			op_node = add_operation_node(obdata,
			                             DEG_NODE_TYPE_GEOMETRY,
			                             function_bind(BKE_curve_eval_geometry,
			                                           _1,
			                                           (Curve *)obdata_cow),
			                                           DEG_OPCODE_PLACEHOLDER,
			                                           "Geometry Eval");
			op_node->set_as_entry();
			/* Make sure objects used for bevel.taper are in the graph.
			 * NOTE: This objects might be not linked to the scene.
			 */
			Curve *cu = (Curve *)obdata;
			if (cu->bevobj != NULL) {
				build_object(scene, cu->bevobj);
			}
			if (cu->taperobj != NULL) {
				build_object(scene, cu->taperobj);
			}
			if (ob->type == OB_FONT && cu->textoncurve != NULL) {
				build_object(scene, cu->textoncurve);
			}
			break;
		}

		case OB_LATTICE:
		{
			/* Lattice evaluation operations. */
			op_node = add_operation_node(obdata,
			                             DEG_NODE_TYPE_GEOMETRY,
			                             function_bind(BKE_lattice_eval_geometry,
			                                           _1,
			                                           (Lattice *)obdata_cow),
			                                           DEG_OPCODE_PLACEHOLDER,
			                                           "Geometry Eval");
			op_node->set_as_entry();
			break;
		}
	}

	op_node = add_operation_node(obdata, DEG_NODE_TYPE_GEOMETRY, NULL,
	                             DEG_OPCODE_PLACEHOLDER, "Eval Done");
	op_node->set_as_exit();

	/* Parameters for driver sources. */
	add_operation_node(obdata,
	                   DEG_NODE_TYPE_PARAMETERS,
	                   NULL,
	                   DEG_OPCODE_PARAMETERS_EVAL);
}

/* Cameras */
void DepsgraphNodeBuilder::build_camera(Object *ob)
{
	/* Object itself. */
	add_operation_node(&ob->id,
	                   DEG_NODE_TYPE_PARAMETERS,
	                   NULL,
	                   DEG_OPCODE_PARAMETERS_EVAL,
	                   "Camera Parameters");

	/* Object data. */
	/* TODO: Link scene-camera links in somehow. */
	Camera *cam = (Camera *)ob->data;
	ID *camera_id = &cam->id;
	if (camera_id->tag & LIB_TAG_DOIT) {
		return;
	}

	build_animdata(&cam->id);

	add_operation_node(camera_id,
	                   DEG_NODE_TYPE_PARAMETERS,
	                   NULL,
	                   DEG_OPCODE_PARAMETERS_EVAL);
}

/* Lamps */
void DepsgraphNodeBuilder::build_lamp(Object *ob)
{
	/* Object itself. */
	add_operation_node(&ob->id,
	                   DEG_NODE_TYPE_PARAMETERS,
	                   NULL,
	                   DEG_OPCODE_PARAMETERS_EVAL,
	                   "Lamp Parameters");

	/* Object data. */
	Lamp *la = (Lamp *)ob->data;
	ID *lamp_id = &la->id;
	if (lamp_id->tag & LIB_TAG_DOIT) {
		return;
	}

	build_animdata(&la->id);

	/* node for obdata */
	add_operation_node(lamp_id,
	                   DEG_NODE_TYPE_PARAMETERS,
	                   NULL,
	                   DEG_OPCODE_PARAMETERS_EVAL);

	/* lamp's nodetree */
	if (la->nodetree) {
		build_nodetree(la->nodetree);
	}

	/* textures */
	build_texture_stack(la->mtex);
}

void DepsgraphNodeBuilder::build_nodetree(bNodeTree *ntree)
{
	if (ntree == NULL) {
		return;
	}
	/* nodetree itself */
	ID *ntree_id = &ntree->id;
	add_id_node(ntree_id);
	bNodeTree *ntree_cow = get_cow_datablock(ntree);
	/* Animation, */
	build_animdata(ntree_id);
	/* Shading update. */
	add_operation_node(ntree_id,
	                   DEG_NODE_TYPE_SHADING,
	                   NULL,
	                   DEG_OPCODE_MATERIAL_UPDATE);
	add_operation_node(ntree_id,
	                   DEG_NODE_TYPE_SHADING_PARAMETERS,
	                   function_bind(BKE_nodetree_shading_params_eval,
	                                 _1, ntree_cow, ntree),
	                   DEG_OPCODE_MATERIAL_UPDATE);
	/* nodetree's nodes... */
	LINKLIST_FOREACH (bNode *, bnode, &ntree->nodes) {
		ID *id = bnode->id;
		if (id != NULL) {
			ID_Type id_type = GS(id->name);
			if (id_type == ID_MA) {
				build_material((Material *)id);
			}
			else if (id_type == ID_TE) {
				build_texture((Tex *)id);
			}
			else if (id_type == ID_IM) {
				build_image((Image *)id);
			}
			else if (bnode->type == NODE_GROUP) {
				bNodeTree *group_ntree = (bNodeTree *)id;
				if ((group_ntree->id.tag & LIB_TAG_DOIT) == 0) {
					build_nodetree(group_ntree);
				}
			}
		}
	}

	// TODO: link from nodetree to owner_component?
}

/* Recursively build graph for material */
void DepsgraphNodeBuilder::build_material(Material *material)
{
	ID *material_id = &material->id;
	if (material_id->tag & LIB_TAG_DOIT) {
		return;
	}
<<<<<<< HEAD
	material_id->tag |= LIB_TAG_DOIT;
	/* Material itself. */
	add_id_node(material_id);
	Material *material_cow = get_cow_datablock(material);
	/* Shading update. */
	add_operation_node(material_id,
	                   DEG_NODE_TYPE_SHADING,
	                   function_bind(BKE_material_eval, _1, material_cow),
	                   DEG_OPCODE_MATERIAL_UPDATE);
	/* Material animation. */
	build_animdata(material_id);
	/* Textures. */
	build_texture_stack(material->mtex);
	/* Material's nodetree. */
	build_nodetree(material->nodetree);
=======

	add_operation_node(ma_id, DEG_NODE_TYPE_SHADING, NULL,
	                   DEG_OPCODE_PLACEHOLDER, "Material Update");

	/* material animation */
	build_animdata(ma_id);

	/* textures */
	build_texture_stack(ma->mtex);

	/* material's nodetree */
	build_nodetree(ma->nodetree);
>>>>>>> 6ec83442
}

/* Texture-stack attached to some shading datablock */
void DepsgraphNodeBuilder::build_texture_stack(MTex **texture_stack)
{
	int i;

	/* for now assume that all texture-stacks have same number of max items */
	for (i = 0; i < MAX_MTEX; i++) {
		MTex *mtex = texture_stack[i];
		if (mtex && mtex->tex)
			build_texture(mtex->tex);
	}
}

/* Recursively build graph for texture */
void DepsgraphNodeBuilder::build_texture(Tex *tex)
{
	ID *tex_id = &tex->id;
	if (tex_id->tag & LIB_TAG_DOIT) {
		return;
	}
	tex_id->tag |= LIB_TAG_DOIT;
	/* Texture itself. */
	build_animdata(tex_id);
	/* Texture's nodetree. */
	build_nodetree(tex->nodetree);
	/* Special cases for different IDs which texture uses. */
	if (tex->type == TEX_IMAGE) {
		if (tex->ima != NULL) {
			build_image(tex->ima);
		}
	}
}

void DepsgraphNodeBuilder::build_image(Image *image) {
	ID *image_id = &image->id;
	if (image_id->tag & LIB_TAG_DOIT) {
		return;
	}
	image_id->tag |= LIB_TAG_DOIT;
	/* Placeholder so we can add relations and tag ID node for update. */
	add_operation_node(image_id,
	                   DEG_NODE_TYPE_PARAMETERS,
	                   NULL,
	                   DEG_OPCODE_PLACEHOLDER,
	                   "Image Eval");
}

void DepsgraphNodeBuilder::build_compositor(Scene *scene)
{
	/* For now, just a plain wrapper? */
	// TODO: create compositing component?
	// XXX: component type undefined!
	//graph->get_node(&scene->id, NULL, DEG_NODE_TYPE_COMPOSITING, NULL);

	/* for now, nodetrees are just parameters; compositing occurs in internals of renderer... */
	add_component_node(&scene->id, DEG_NODE_TYPE_PARAMETERS);
	build_nodetree(scene->nodetree);
}

void DepsgraphNodeBuilder::build_gpencil(bGPdata *gpd)
{
	ID *gpd_id = &gpd->id;

	/* TODO(sergey): what about multiple users of same datablock? This should
	 * only get added once.
	 */

	/* The main reason Grease Pencil is included here is because the animation
	 * (and drivers) need to be hosted somewhere.
	 */
	build_animdata(gpd_id);
}

void DepsgraphNodeBuilder::build_cachefile(CacheFile *cache_file)
{
	ID *cache_file_id = &cache_file->id;
	/* Animation, */
	build_animdata(cache_file_id);
	/* Cache evaluation itself. */
	add_component_node(cache_file_id, DEG_NODE_TYPE_CACHE);
	add_operation_node(cache_file_id, DEG_NODE_TYPE_CACHE, NULL,
	                   DEG_OPCODE_PLACEHOLDER, "Cache File Update");
}

void DepsgraphNodeBuilder::build_mask(Mask *mask)
{
	ID *mask_id = &mask->id;
	/* F-Curve based animation. */
	build_animdata(mask_id);
	/* Animation based on mask's shapes. */
	add_operation_node(mask_id,
	                   DEG_NODE_TYPE_ANIMATION,
	                   function_bind(BKE_mask_eval_animation, _1, mask),
	                   DEG_OPCODE_MASK_ANIMATION);
	/* Final mask evaluation. */
	add_operation_node(mask_id,
	                   DEG_NODE_TYPE_PARAMETERS,
	                   function_bind(BKE_mask_eval_update, _1, mask),
	                   DEG_OPCODE_MASK_EVAL);
}

void DepsgraphNodeBuilder::build_movieclip(MovieClip *clip)
{
	ID *clip_id = &clip->id;
	/* Animation. */
	build_animdata(clip_id);
	/* Movie clip evaluation. */
	add_operation_node(clip_id,
	                   DEG_NODE_TYPE_PARAMETERS,
	                   function_bind(BKE_movieclip_eval_update, _1, clip),
	                   DEG_OPCODE_MOVIECLIP_EVAL);
}

void DepsgraphNodeBuilder::build_lightprobe(Object *object)
{
	LightProbe *probe = (LightProbe *)object->data;
	ID *probe_id = &probe->id;
	if (probe_id->tag & LIB_TAG_DOIT) {
		return;
	}
	probe_id->tag |= LIB_TAG_DOIT;
	/* Placeholder so we can add relations and tag ID node for update. */
	add_operation_node(probe_id,
	                   DEG_NODE_TYPE_PARAMETERS,
	                   NULL,
	                   DEG_OPCODE_PLACEHOLDER,
	                   "LightProbe Eval");

	add_operation_node(&object->id,
	                   DEG_NODE_TYPE_PARAMETERS,
	                   NULL,
	                   DEG_OPCODE_PLACEHOLDER,
	                   "LightProbe Eval");

	build_animdata(probe_id);
}

}  // namespace DEG<|MERGE_RESOLUTION|>--- conflicted
+++ resolved
@@ -840,16 +840,9 @@
 	add_operation_node(cache_comp,
 	                   function_bind(BKE_object_eval_cloth,
 	                                 _1,
-<<<<<<< HEAD
 	                                 scene_cow,
 	                                 object_cow),
-	                   DEG_OPCODE_PLACEHOLDER,
-	                   "Cloth Modifier");
-=======
-	                                 scene,
-	                                 object),
 	                   DEG_OPCODE_GEOMETRY_CLOTH_MODIFIER);
->>>>>>> 6ec83442
 }
 
 /* Shapekeys */
@@ -1163,7 +1156,6 @@
 	if (material_id->tag & LIB_TAG_DOIT) {
 		return;
 	}
-<<<<<<< HEAD
 	material_id->tag |= LIB_TAG_DOIT;
 	/* Material itself. */
 	add_id_node(material_id);
@@ -1179,20 +1171,6 @@
 	build_texture_stack(material->mtex);
 	/* Material's nodetree. */
 	build_nodetree(material->nodetree);
-=======
-
-	add_operation_node(ma_id, DEG_NODE_TYPE_SHADING, NULL,
-	                   DEG_OPCODE_PLACEHOLDER, "Material Update");
-
-	/* material animation */
-	build_animdata(ma_id);
-
-	/* textures */
-	build_texture_stack(ma->mtex);
-
-	/* material's nodetree */
-	build_nodetree(ma->nodetree);
->>>>>>> 6ec83442
 }
 
 /* Texture-stack attached to some shading datablock */

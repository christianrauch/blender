/*  displist.c
 * 
 * 
 * $Id$
 *
 * ***** BEGIN GPL LICENSE BLOCK *****
 *
 * This program is free software; you can redistribute it and/or
 * modify it under the terms of the GNU General Public License
 * as published by the Free Software Foundation; either version 2
 * of the License, or (at your option) any later version.
 *
 * This program is distributed in the hope that it will be useful,
 * but WITHOUT ANY WARRANTY; without even the implied warranty of
 * MERCHANTABILITY or FITNESS FOR A PARTICULAR PURPOSE.  See the
 * GNU General Public License for more details.
 *
 * You should have received a copy of the GNU General Public License
 * along with this program; if not, write to the Free Software Foundation,
 * Inc., 59 Temple Place - Suite 330, Boston, MA  02111-1307, USA.
 *
 * The Original Code is Copyright (C) 2001-2002 by NaN Holding BV.
 * All rights reserved.
 *
 * The Original Code is: all of this file.
 *
 * Contributor(s): none yet.
 *
 * ***** END GPL LICENSE BLOCK *****
 */

#include <math.h>
#include <stdio.h>
#include <string.h>

#include "MEM_guardedalloc.h"

#include "IMB_imbuf_types.h"

#include "DNA_texture_types.h"
#include "DNA_meta_types.h"
#include "DNA_curve_types.h"
#include "DNA_effect_types.h"
#include "DNA_listBase.h"
#include "DNA_lamp_types.h"
#include "DNA_object_types.h"
#include "DNA_object_force.h"
#include "DNA_mesh_types.h"
#include "DNA_meshdata_types.h"
#include "DNA_modifier_types.h"
#include "DNA_scene_types.h"
#include "DNA_image_types.h"
#include "DNA_material_types.h"
#include "DNA_view3d_types.h"
#include "DNA_lattice_types.h"
#include "DNA_key_types.h"

#include "BLI_blenlib.h"
#include "BLI_arithb.h"
#include "BLI_editVert.h"
#include "BLI_edgehash.h"

#include "BKE_utildefines.h"
#include "BKE_global.h"
#include "BKE_displist.h"
#include "BKE_deform.h"
#include "BKE_DerivedMesh.h"
#include "BKE_object.h"
#include "BKE_world.h"
#include "BKE_mesh.h"
#include "BKE_effect.h"
#include "BKE_mball.h"
#include "BKE_material.h"
#include "BKE_curve.h"
#include "BKE_key.h"
#include "BKE_anim.h"
#include "BKE_screen.h"
#include "BKE_texture.h"
#include "BKE_library.h"
#include "BKE_font.h"
#include "BKE_lattice.h"
#include "BKE_scene.h"
#include "BKE_subsurf.h"
#include "BKE_modifier.h"
#include "BKE_customdata.h"

#include "RE_pipeline.h"
#include "RE_shader_ext.h"

#include "BLO_sys_types.h" // for intptr_t support


static void boundbox_displist(Object *ob);

void free_disp_elem(DispList *dl)
{
	if(dl) {
		if(dl->verts) MEM_freeN(dl->verts);
		if(dl->nors) MEM_freeN(dl->nors);
		if(dl->index) MEM_freeN(dl->index);
		if(dl->col1) MEM_freeN(dl->col1);
		if(dl->col2) MEM_freeN(dl->col2);
		if(dl->bevelSplitFlag) MEM_freeN(dl->bevelSplitFlag);
		MEM_freeN(dl);
	}
}

void freedisplist(ListBase *lb)
{
	DispList *dl;

	dl= lb->first;
	while(dl) {
		BLI_remlink(lb, dl);
		free_disp_elem(dl);
		dl= lb->first;
	}
}

DispList *find_displist_create(ListBase *lb, int type)
{
	DispList *dl;
	
	dl= lb->first;
	while(dl) {
		if(dl->type==type) return dl;
		dl= dl->next;
	}

	dl= MEM_callocN(sizeof(DispList), "find_disp");
	dl->type= type;
	BLI_addtail(lb, dl);

	return dl;
}

DispList *find_displist(ListBase *lb, int type)
{
	DispList *dl;
	
	dl= lb->first;
	while(dl) {
		if(dl->type==type) return dl;
		dl= dl->next;
	}

	return 0;
}

int displist_has_faces(ListBase *lb)
{
	DispList *dl;
	for(dl= lb->first; dl; dl= dl->next) {
		if ELEM3(dl->type, DL_INDEX3, DL_INDEX4, DL_SURF)
			return 1;
	}
	return 0;
}

void copy_displist(ListBase *lbn, ListBase *lb)
{
	DispList *dln, *dl;
	
	lbn->first= lbn->last= 0;
	
	dl= lb->first;
	while(dl) {
		
		dln= MEM_dupallocN(dl);
		BLI_addtail(lbn, dln);
		dln->verts= MEM_dupallocN(dl->verts);
		dln->nors= MEM_dupallocN(dl->nors);
		dln->index= MEM_dupallocN(dl->index);
		dln->col1= MEM_dupallocN(dl->col1);
		dln->col2= MEM_dupallocN(dl->col2);
		
		dl= dl->next;
	}
}

void addnormalsDispList(Object *ob, ListBase *lb)
{
	DispList *dl = NULL;
	float *vdata, *ndata, nor[3];
	float *v1, *v2, *v3, *v4;
	float *n1, *n2, *n3, *n4;
	int a, b, p1, p2, p3, p4;


	dl= lb->first;
	
	while(dl) {
		if(dl->type==DL_INDEX3) {
			if(dl->nors==NULL) {
				dl->nors= MEM_callocN(sizeof(float)*3, "dlnors");
				if(dl->verts[2]<0.0) dl->nors[2]= -1.0;
				else dl->nors[2]= 1.0;
			}
		}
		else if(dl->type==DL_SURF) {
			if(dl->nors==NULL) {
				dl->nors= MEM_callocN(sizeof(float)*3*dl->nr*dl->parts, "dlnors");
				
				vdata= dl->verts;
				ndata= dl->nors;
				
				for(a=0; a<dl->parts; a++) {
					
					if (surfindex_displist(dl, a, &b, &p1, &p2, &p3, &p4)==0)
						break;
	
					v1= vdata+ 3*p1; 
					n1= ndata+ 3*p1;
					v2= vdata+ 3*p2; 
					n2= ndata+ 3*p2;
					v3= vdata+ 3*p3; 
					n3= ndata+ 3*p3;
					v4= vdata+ 3*p4; 
					n4= ndata+ 3*p4;
					
					for(; b<dl->nr; b++) {
	
						CalcNormFloat4(v1, v3, v4, v2, nor);
	
						VecAddf(n1, n1, nor);
						VecAddf(n2, n2, nor);
						VecAddf(n3, n3, nor);
						VecAddf(n4, n4, nor);
	
						v2= v1; v1+= 3;
						v4= v3; v3+= 3;
						n2= n1; n1+= 3;
						n4= n3; n3+= 3;
					}
				}
				a= dl->parts*dl->nr;
				v1= ndata;
				while(a--) {
					Normalize(v1);
					v1+= 3;
				}
			}
		}
		dl= dl->next;
	}
}

void count_displist(ListBase *lb, int *totvert, int *totface)
{
	DispList *dl;
	
	dl= lb->first;
	while(dl) {
		
		switch(dl->type) {
			case DL_SURF:
				*totvert+= dl->nr*dl->parts;
				*totface+= (dl->nr-1)*(dl->parts-1);
				break;
			case DL_INDEX3:
			case DL_INDEX4:
				*totvert+= dl->nr;
				*totface+= dl->parts;
				break;
			case DL_POLY:
			case DL_SEGM:
				*totvert+= dl->nr*dl->parts;
		}
		
		dl= dl->next;
	}
}

int surfindex_displist(DispList *dl, int a, int *b, int *p1, int *p2, int *p3, int *p4)
{
	if((dl->flag & DL_CYCL_V)==0 && a==(dl->parts)-1) {
		return 0;
	}
	
	if(dl->flag & DL_CYCL_U) {
		(*p1)= dl->nr*a;
		(*p2)= (*p1)+ dl->nr-1;
		(*p3)= (*p1)+ dl->nr;
		(*p4)= (*p2)+ dl->nr;
		(*b)= 0;
	} else {
		(*p2)= dl->nr*a;
		(*p1)= (*p2)+1;
		(*p4)= (*p2)+ dl->nr;
		(*p3)= (*p1)+ dl->nr;
		(*b)= 1;
	}
	
	if( (dl->flag & DL_CYCL_V) && a==dl->parts-1) {			    \
		(*p3)-= dl->nr*dl->parts;				    \
		(*p4)-= dl->nr*dl->parts;				    \
	}
	
	return 1;
}

/* ***************************** shade displist. note colors now are in rgb(a) order ******************** */

/* create default shade input... save cpu cycles with ugly global */
/* XXXX bad code warning: local ShadeInput initialize... */
static ShadeInput shi;
static void init_fastshade_shadeinput(Render *re)
{
	memset(&shi, 0, sizeof(ShadeInput));
	shi.lay= RE_GetScene(re)->lay;
	shi.view[2]= -1.0f;
	shi.passflag= SCE_PASS_COMBINED;
	shi.combinedflag= -1;
}

static Render *fastshade_get_render(Scene *scene)
{
	Render *re= RE_GetRender("_Shade View_");
	if(re==NULL) {
		re= RE_NewRender("_Shade View_");
	
		RE_Database_Baking(re, scene, 0, 0);	/* 0= no faces */
	}
	return re;
}

/* called on file reading */
void fastshade_free_render(void)
{
	Render *re= RE_GetRender("_Shade View_");
	
	if(re) {
		RE_Database_Free(re);
		RE_FreeRender(re);
	}
}

static int fastshade_customdata_layer_num(int n, int active)
{   
	/* make the active layer the first */
	if (n == active) return 0;
	else if (n < active) return n+1;
	else return n;
}

static void fastshade_customdata(CustomData *fdata, int a, int j, Material *ma)
{
	CustomDataLayer *layer;
	MTFace *mtface;
	int index, n, needuv= ma->texco & TEXCO_UV;
	char *vertcol;

	shi.totuv= 0;
	shi.totcol= 0;

	for(index=0; index<fdata->totlayer; index++) {
		layer= &fdata->layers[index];
		
		if(needuv && layer->type == CD_MTFACE && shi.totuv < MAX_MTFACE) {
			n= fastshade_customdata_layer_num(shi.totuv, layer->active_rnd);
			mtface= &((MTFace*)layer->data)[a];

			shi.uv[shi.totuv].uv[0]= 2.0f*mtface->uv[j][0]-1.0f;
			shi.uv[shi.totuv].uv[1]= 2.0f*mtface->uv[j][1]-1.0f;
			shi.uv[shi.totuv].uv[2]= 1.0f;

			shi.uv[shi.totuv].name= layer->name;
			shi.totuv++;
		}
		else if(layer->type == CD_MCOL && shi.totcol < MAX_MCOL) {
			n= fastshade_customdata_layer_num(shi.totcol, layer->active_rnd);
			vertcol= (char*)&((MCol*)layer->data)[a*4 + j];

			shi.col[shi.totcol].col[0]= ((float)vertcol[3])/255.0f;
			shi.col[shi.totcol].col[1]= ((float)vertcol[2])/255.0f;
			shi.col[shi.totcol].col[2]= ((float)vertcol[1])/255.0f;

			shi.col[shi.totcol].name= layer->name;
			shi.totcol++;
		}
	}

	if(needuv && shi.totuv == 0)
		VECCOPY(shi.uv[0].uv, shi.lo);

	if(shi.totcol)
		VECCOPY(shi.vcol, shi.col[0].col);
}

static void fastshade(float *co, float *nor, float *orco, Material *ma, char *col1, char *col2)
{
	ShadeResult shr;
	int a;
	
	VECCOPY(shi.co, co);
	shi.vn[0]= -nor[0];
	shi.vn[1]= -nor[1];
	shi.vn[2]= -nor[2];
	VECCOPY(shi.vno, shi.vn);
	VECCOPY(shi.facenor, shi.vn);
	
	if(ma->texco) {
		VECCOPY(shi.lo, orco);
		
		if(ma->texco & TEXCO_GLOB) {
			VECCOPY(shi.gl, shi.lo);
		}
		if(ma->texco & TEXCO_WINDOW) {
			VECCOPY(shi.winco, shi.lo);
		}
		if(ma->texco & TEXCO_STICKY) {
			VECCOPY(shi.sticky, shi.lo);
		}
		if(ma->texco & TEXCO_OBJECT) {
			VECCOPY(shi.co, shi.lo);
		}
		if(ma->texco & TEXCO_NORM) {
			VECCOPY(shi.orn, shi.vn);
		}
		if(ma->texco & TEXCO_REFL) {
			float inp= 2.0*(shi.vn[2]);
			shi.ref[0]= (inp*shi.vn[0]);
			shi.ref[1]= (inp*shi.vn[1]);
			shi.ref[2]= (-1.0+inp*shi.vn[2]);
		}
	}
	
	shi.mat= ma;	/* set each time... node shaders change it */
	RE_shade_external(NULL, &shi, &shr);
	
	a= 256.0f*(shr.combined[0]);
	col1[0]= CLAMPIS(a, 0, 255);
	a= 256.0f*(shr.combined[1]);
	col1[1]= CLAMPIS(a, 0, 255);
	a= 256.0f*(shr.combined[2]);
	col1[2]= CLAMPIS(a, 0, 255);
	
	if(col2) {
		shi.vn[0]= -shi.vn[0];
		shi.vn[1]= -shi.vn[1];
		shi.vn[2]= -shi.vn[2];
		
		shi.mat= ma;	/* set each time... node shaders change it */
		RE_shade_external(NULL, &shi, &shr);
		
		a= 256.0f*(shr.combined[0]);
		col2[0]= CLAMPIS(a, 0, 255);
		a= 256.0f*(shr.combined[1]);
		col2[1]= CLAMPIS(a, 0, 255);
		a= 256.0f*(shr.combined[2]);
		col2[2]= CLAMPIS(a, 0, 255);
	}
}

static void init_fastshade_for_ob(Render *re, Object *ob, int *need_orco_r, float mat[4][4], float imat[3][3])
{
	float tmat[4][4];
	float amb[3]= {0.0f, 0.0f, 0.0f};
	int a;
	
	/* initialize globals in render */
	RE_shade_external(re, NULL, NULL);

	/* initialize global here */
	init_fastshade_shadeinput(re);
	
	RE_DataBase_GetView(re, tmat);
	Mat4MulMat4(mat, ob->obmat, tmat);
	
	Mat4Invert(tmat, mat);
	Mat3CpyMat4(imat, tmat);
	if(ob->transflag & OB_NEG_SCALE) Mat3MulFloat((float *)imat, -1.0);
	
	if (need_orco_r) *need_orco_r= 0;
	for(a=0; a<ob->totcol; a++) {
		Material *ma= give_current_material(ob, a+1);
		if(ma) {
			init_render_material(ma, 0, amb);

			if(ma->texco & TEXCO_ORCO) {
				if (need_orco_r) *need_orco_r= 1;
			}
		}
	}
}

static void end_fastshade_for_ob(Object *ob)
{
	int a;
	
	for(a=0; a<ob->totcol; a++) {
		Material *ma= give_current_material(ob, a+1);
		if(ma)
			end_render_material(ma);
	}
}


static void mesh_create_shadedColors(Render *re, Object *ob, int onlyForMesh, unsigned int **col1_r, unsigned int **col2_r)
{
	Mesh *me= ob->data;
	DerivedMesh *dm;
	MVert *mvert;
	MFace *mface;
	unsigned int *col1, *col2;
	float *orco, *vnors, *nors, imat[3][3], mat[4][4], vec[3];
	int a, i, need_orco, totface, totvert;
	CustomDataMask dataMask = CD_MASK_BAREMESH | CD_MASK_MCOL
	                          | CD_MASK_MTFACE | CD_MASK_NORMAL;


	init_fastshade_for_ob(re, ob, &need_orco, mat, imat);

	if(need_orco)
		dataMask |= CD_MASK_ORCO;

	if (onlyForMesh)
		dm = mesh_get_derived_deform(RE_GetScene(re), ob, dataMask);
	else
		dm = mesh_get_derived_final(RE_GetScene(re), ob, dataMask);
	
	mvert = dm->getVertArray(dm);
	mface = dm->getFaceArray(dm);
	nors = dm->getFaceDataArray(dm, CD_NORMAL);
	totvert = dm->getNumVerts(dm);
	totface = dm->getNumFaces(dm);
	orco= dm->getVertDataArray(dm, CD_ORCO);

	if (onlyForMesh) {
		col1 = *col1_r;
		col2 = NULL;
	} else {
		*col1_r = col1 = MEM_mallocN(sizeof(*col1)*totface*4, "col1");

		if (col2_r && (me->flag & ME_TWOSIDED))
			col2 = MEM_mallocN(sizeof(*col2)*totface*4, "col2");
		else
			col2 = NULL;
		
		if (col2_r) *col2_r = col2;
	}

		/* vertexnormals */
	vnors= MEM_mallocN(totvert*3*sizeof(float), "vnors disp");
	for (a=0; a<totvert; a++) {
		MVert *mv = &mvert[a];
		float *vn= &vnors[a*3];
		float xn= mv->no[0]; 
		float yn= mv->no[1]; 
		float zn= mv->no[2];
		
			/* transpose ! */
		vn[0]= imat[0][0]*xn+imat[0][1]*yn+imat[0][2]*zn;
		vn[1]= imat[1][0]*xn+imat[1][1]*yn+imat[1][2]*zn;
		vn[2]= imat[2][0]*xn+imat[2][1]*yn+imat[2][2]*zn;
		Normalize(vn);
	}		

	for (i=0; i<totface; i++) {
		extern Material defmaterial;	/* material.c */
		MFace *mf= &mface[i];
		Material *ma= give_current_material(ob, mf->mat_nr+1);
		int j, vidx[4], nverts= mf->v4?4:3;
		unsigned char *col1base= (unsigned char*) &col1[i*4];
		unsigned char *col2base= (unsigned char*) (col2?&col2[i*4]:NULL);
		float nor[3], n1[3];
		
		if(ma==NULL) ma= &defmaterial;
		
		vidx[0]= mf->v1;
		vidx[1]= mf->v2;
		vidx[2]= mf->v3;
		vidx[3]= mf->v4;

		if (nors) {
			VECCOPY(nor, &nors[i*3]);
		} else {
			if (mf->v4)
				CalcNormFloat4(mvert[mf->v1].co, mvert[mf->v2].co, mvert[mf->v3].co, mvert[mf->v4].co, nor);
			else
				CalcNormFloat(mvert[mf->v1].co, mvert[mf->v2].co, mvert[mf->v3].co, nor);
		}

		n1[0]= imat[0][0]*nor[0]+imat[0][1]*nor[1]+imat[0][2]*nor[2];
		n1[1]= imat[1][0]*nor[0]+imat[1][1]*nor[1]+imat[1][2]*nor[2];
		n1[2]= imat[2][0]*nor[0]+imat[2][1]*nor[1]+imat[2][2]*nor[2];
		Normalize(n1);

		for (j=0; j<nverts; j++) {
			MVert *mv= &mvert[vidx[j]];
			char *col1= (char*)&col1base[j*4];
			char *col2= (char*)(col2base?&col2base[j*4]:NULL);
			float *vn = (mf->flag & ME_SMOOTH)?&vnors[3*vidx[j]]:n1;
			
			VECCOPY(vec, mv->co);
			Mat4MulVecfl(mat, vec);
			vec[0]+= 0.001*vn[0];
			vec[1]+= 0.001*vn[1];
			vec[2]+= 0.001*vn[2];

			fastshade_customdata(&dm->faceData, i, j, ma);
			fastshade(vec, vn, orco?&orco[vidx[j]*3]:mv->co, ma, col1, col2);
		}
	} 
	MEM_freeN(vnors);

	dm->release(dm);

	end_fastshade_for_ob(ob);
}

void shadeMeshMCol(Scene *scene, Object *ob, Mesh *me)
{
	int a;
	char *cp;
	unsigned int *mcol= (unsigned int*)me->mcol;
	
	Render *re= fastshade_get_render(scene);
	mesh_create_shadedColors(re, ob, 1, &mcol, NULL);
	me->mcol= (MCol*)mcol;

	/* swap bytes */
	for(cp= (char *)me->mcol, a= 4*me->totface; a>0; a--, cp+=4) {
		SWAP(char, cp[0], cp[3]);
		SWAP(char, cp[1], cp[2]);
	}
}

/* has base pointer, to check for layer */
/* called from drawobject.c */
void shadeDispList(Scene *scene, Base *base)
{
	Object *ob= base->object;
	DispList *dl, *dlob;
	Material *ma = NULL;
	Curve *cu;
	Render *re;
	float imat[3][3], mat[4][4], vec[3];
	float *fp, *nor, n1[3];
	unsigned int *col1;
	int a, need_orco;
	
	re= fastshade_get_render(scene);
	
	dl = find_displist(&ob->disp, DL_VERTCOL);
	if (dl) {
		BLI_remlink(&ob->disp, dl);
		free_disp_elem(dl);
	}

	if(ob->type==OB_MESH) {
		dl= MEM_callocN(sizeof(DispList), "displistshade");
		dl->type= DL_VERTCOL;

		mesh_create_shadedColors(re, ob, 0, &dl->col1, &dl->col2);

		/* add dl to ob->disp after mesh_create_shadedColors, because it
		   might indirectly free ob->disp */
		BLI_addtail(&ob->disp, dl);
	}
	else {

		init_fastshade_for_ob(re, ob, &need_orco, mat, imat);
		
		if (ELEM3(ob->type, OB_CURVE, OB_SURF, OB_FONT)) {
		
			/* now we need the normals */
			cu= ob->data;
			dl= cu->disp.first;
			
			while(dl) {
				extern Material defmaterial;	/* material.c */
				
				dlob= MEM_callocN(sizeof(DispList), "displistshade");
				BLI_addtail(&ob->disp, dlob);
				dlob->type= DL_VERTCOL;
				dlob->parts= dl->parts;
				dlob->nr= dl->nr;
				
				if(dl->type==DL_INDEX3) {
					col1= dlob->col1= MEM_mallocN(sizeof(int)*dl->nr, "col1");
				}
				else {
					col1= dlob->col1= MEM_mallocN(sizeof(int)*dl->parts*dl->nr, "col1");
				}
				
			
				ma= give_current_material(ob, dl->col+1);
				if(ma==NULL) ma= &defmaterial;
				
				if(dl->type==DL_INDEX3) {
					if(dl->nors) {
						/* there's just one normal */
						n1[0]= imat[0][0]*dl->nors[0]+imat[0][1]*dl->nors[1]+imat[0][2]*dl->nors[2];
						n1[1]= imat[1][0]*dl->nors[0]+imat[1][1]*dl->nors[1]+imat[1][2]*dl->nors[2];
						n1[2]= imat[2][0]*dl->nors[0]+imat[2][1]*dl->nors[1]+imat[2][2]*dl->nors[2];
						Normalize(n1);
						
						fp= dl->verts;
						
						a= dl->nr;		
						while(a--) {
							VECCOPY(vec, fp);
							Mat4MulVecfl(mat, vec);
							
							fastshade(vec, n1, fp, ma, (char *)col1, NULL);
							
							fp+= 3; col1++;
						}
					}
				}
				else if(dl->type==DL_SURF) {
					if(dl->nors) {
						a= dl->nr*dl->parts;
						fp= dl->verts;
						nor= dl->nors;
						
						while(a--) {
							VECCOPY(vec, fp);
							Mat4MulVecfl(mat, vec);
							
							n1[0]= imat[0][0]*nor[0]+imat[0][1]*nor[1]+imat[0][2]*nor[2];
							n1[1]= imat[1][0]*nor[0]+imat[1][1]*nor[1]+imat[1][2]*nor[2];
							n1[2]= imat[2][0]*nor[0]+imat[2][1]*nor[1]+imat[2][2]*nor[2];
							Normalize(n1);
				
							fastshade(vec, n1, fp, ma, (char *)col1, NULL);
							
							fp+= 3; nor+= 3; col1++;
						}
					}
				}
				dl= dl->next;
			}
		}
		else if(ob->type==OB_MBALL) {
			/* there are normals already */
			dl= ob->disp.first;
			
			while(dl) {
				
				if(dl->type==DL_INDEX4) {
					if(dl->nors) {
						extern Material defmaterial;	/* material.c */
						
						if(dl->col1) MEM_freeN(dl->col1);
						col1= dl->col1= MEM_mallocN(sizeof(int)*dl->nr, "col1");
				
						ma= give_current_material(ob, dl->col+1);
						if(ma==NULL) ma= &defmaterial;
						
						fp= dl->verts;
						nor= dl->nors;
						
						a= dl->nr;		
						while(a--) {
							VECCOPY(vec, fp);
							Mat4MulVecfl(mat, vec);
							
							/* transpose ! */
							n1[0]= imat[0][0]*nor[0]+imat[0][1]*nor[1]+imat[0][2]*nor[2];
							n1[1]= imat[1][0]*nor[0]+imat[1][1]*nor[1]+imat[1][2]*nor[2];
							n1[2]= imat[2][0]*nor[0]+imat[2][1]*nor[1]+imat[2][2]*nor[2];
							Normalize(n1);
						
							fastshade(vec, n1, fp, ma, (char *)col1, NULL);
							
							fp+= 3; col1++; nor+= 3;
						}
					}
				}
				dl= dl->next;
			}
		}
		
		end_fastshade_for_ob(ob);
	}
}

/* frees render and shade part of displists */
/* note: dont do a shade again, until a redraw happens */
void reshadeall_displist(Scene *scene)
{
	Base *base;
	Object *ob;
	
	fastshade_free_render();
	
	for(base= scene->base.first; base; base= base->next) {
		ob= base->object;

		if(ELEM5(ob->type, OB_MESH, OB_CURVE, OB_SURF, OB_FONT, OB_MBALL))
			freedisplist(&ob->disp);

		if(base->lay & scene->lay) {
			/* Metaballs have standard displist at the Object */
			if(ob->type==OB_MBALL) shadeDispList(scene, base);
		}
	}
}

/* ****************** make displists ********************* */

static void curve_to_displist(Curve *cu, ListBase *nubase, ListBase *dispbase)
{
	Nurb *nu;
	DispList *dl;
	BezTriple *bezt, *prevbezt;
	BPoint *bp;
	float *data, *v1, *v2;
	int a, len, resolu;
	
	nu= nubase->first;
	while(nu) {
		if(nu->hide==0) {
			
			if(G.rendering && cu->resolu_ren!=0) 
				resolu= cu->resolu_ren;
			else
				resolu= nu->resolu;
			
			if(!check_valid_nurb_u(nu));
			else if((nu->type & 7)==CU_BEZIER) {
				
				/* count */
				len= 0;
				a= nu->pntsu-1;
				if(nu->flagu & CU_CYCLIC) a++;

				prevbezt= nu->bezt;
				bezt= prevbezt+1;
				while(a--) {
					if(a==0 && (nu->flagu & CU_CYCLIC)) bezt= nu->bezt;
					
					if(prevbezt->h2==HD_VECT && bezt->h1==HD_VECT) len++;
					else len+= resolu;
					
					if(a==0 && (nu->flagu & CU_CYCLIC)==0) len++;
					
					prevbezt= bezt;
					bezt++;
				}
				
				dl= MEM_callocN(sizeof(DispList), "makeDispListbez");
				/* len+1 because of 'forward_diff_bezier' function */
				dl->verts= MEM_callocN( (len+1)*3*sizeof(float), "dlverts");
				BLI_addtail(dispbase, dl);
				dl->parts= 1;
				dl->nr= len;
				dl->col= nu->mat_nr;
				dl->charidx= nu->charidx;

				data= dl->verts;

				if(nu->flagu & CU_CYCLIC) {
					dl->type= DL_POLY;
					a= nu->pntsu;
				}
				else {
					dl->type= DL_SEGM;
					a= nu->pntsu-1;
				}
				
				prevbezt= nu->bezt;
				bezt= prevbezt+1;
				
				while(a--) {
					if(a==0 && dl->type== DL_POLY) bezt= nu->bezt;
					
					if(prevbezt->h2==HD_VECT && bezt->h1==HD_VECT) {
						VECCOPY(data, prevbezt->vec[1]);
						data+= 3;
					}
					else {
						v1= prevbezt->vec[1];
						v2= bezt->vec[0];
						forward_diff_bezier(v1[0], v1[3], v2[0], v2[3], data, resolu, 3);
						forward_diff_bezier(v1[1], v1[4], v2[1], v2[4], data+1, resolu, 3);
						forward_diff_bezier(v1[2], v1[5], v2[2], v2[5], data+2, resolu, 3);
						data+= 3*resolu;
					}
					
					if(a==0 && dl->type==DL_SEGM) {
						VECCOPY(data, bezt->vec[1]);
					}
					
					prevbezt= bezt;
					bezt++;
				}
			}
			else if((nu->type & 7)==CU_NURBS) {
				len= (resolu*SEGMENTSU(nu));
				
				dl= MEM_callocN(sizeof(DispList), "makeDispListsurf");
				dl->verts= MEM_callocN(len*3*sizeof(float), "dlverts");
				BLI_addtail(dispbase, dl);
				dl->parts= 1;
				
				dl->nr= len;
				dl->col= nu->mat_nr;
				dl->charidx = nu->charidx;

				data= dl->verts;
				if(nu->flagu & CU_CYCLIC) dl->type= DL_POLY;
				else dl->type= DL_SEGM;
				makeNurbcurve(nu, data, NULL, NULL, resolu);
			}
			else if((nu->type & 7)==CU_POLY) {
				len= nu->pntsu;
				dl= MEM_callocN(sizeof(DispList), "makeDispListpoly");
				dl->verts= MEM_callocN(len*3*sizeof(float), "dlverts");
				BLI_addtail(dispbase, dl);
				dl->parts= 1;
				dl->nr= len;
				dl->col= nu->mat_nr;
				dl->charidx = nu->charidx;

				data= dl->verts;
				if(nu->flagu & CU_CYCLIC) dl->type= DL_POLY;
				else dl->type= DL_SEGM;
				
				a= len;
				bp= nu->bp;
				while(a--) {
					VECCOPY(data, bp->vec);
					bp++;
					data+= 3;
				}
			}
		}
		nu= nu->next;
	}
}


void filldisplist(ListBase *dispbase, ListBase *to)
{
	EditVert *eve, *v1, *vlast;
	EditFace *efa;
	DispList *dlnew=0, *dl;
	float *f1;
	int colnr=0, charidx=0, cont=1, tot, a, *index;
	intptr_t totvert;
	
	if(dispbase==0) return;
	if(dispbase->first==0) return;

	while(cont) {
		cont= 0;
		totvert=0;
		
		dl= dispbase->first;
		while(dl) {
	
			if(dl->type==DL_POLY) {
				if(charidx<dl->charidx) cont= 1;
				else if(charidx==dl->charidx) {
			
					colnr= dl->col;
					charidx= dl->charidx;
		
					/* make editverts and edges */
					f1= dl->verts;
					a= dl->nr;
					eve= v1= 0;
					
					while(a--) {
						vlast= eve;
						
						eve= BLI_addfillvert(f1);
						totvert++;
						
						if(vlast==0) v1= eve;
						else {
							BLI_addfilledge(vlast, eve);
						}
						f1+=3;
					}
				
					if(eve!=0 && v1!=0) {
						BLI_addfilledge(eve, v1);
					}
				}
			}
			dl= dl->next;
		}
		
		if(totvert && BLI_edgefill(0, 0)) { // XXX (obedit && obedit->actcol)?(obedit->actcol-1):0)) {

			/* count faces  */
			tot= 0;
			efa= fillfacebase.first;
			while(efa) {
				tot++;
				efa= efa->next;
			}

			if(tot) {
				dlnew= MEM_callocN(sizeof(DispList), "filldisplist");
				dlnew->type= DL_INDEX3;
				dlnew->col= colnr;
				dlnew->nr= totvert;
				dlnew->parts= tot;

				dlnew->index= MEM_mallocN(tot*3*sizeof(int), "dlindex");
				dlnew->verts= MEM_mallocN(totvert*3*sizeof(float), "dlverts");
				
				/* vert data */
				f1= dlnew->verts;
				totvert= 0;
				eve= fillvertbase.first;
				while(eve) {
					VECCOPY(f1, eve->co);
					f1+= 3;
	
					/* index number */
					eve->tmp.l = totvert;
					totvert++;
					
					eve= eve->next;
				}
				
				/* index data */
				efa= fillfacebase.first;
				index= dlnew->index;
				while(efa) {
					index[0]= (intptr_t)efa->v1->tmp.l;
					index[1]= (intptr_t)efa->v2->tmp.l;
					index[2]= (intptr_t)efa->v3->tmp.l;
					
					index+= 3;
					efa= efa->next;
				}
			}

			BLI_addhead(to, dlnew);
			
		}
		BLI_end_edgefill();

		charidx++;
	}
	
	/* do not free polys, needed for wireframe display */
	
}

static void bevels_to_filledpoly(Curve *cu, ListBase *dispbase)
{
	ListBase front, back;
	DispList *dl, *dlnew;
	float *fp, *fp1;
	int a, dpoly;
	
	front.first= front.last= back.first= back.last= 0;
	
	dl= dispbase->first;
	while(dl) {
		if(dl->type==DL_SURF) {
			if( (dl->flag & DL_CYCL_V) && (dl->flag & DL_CYCL_U)==0 ) {
				if( (cu->flag & CU_BACK) && (dl->flag & DL_BACK_CURVE) ) {
					dlnew= MEM_callocN(sizeof(DispList), "filldisp");
					BLI_addtail(&front, dlnew);
					dlnew->verts= fp1= MEM_mallocN(sizeof(float)*3*dl->parts, "filldisp1");
					dlnew->nr= dl->parts;
					dlnew->parts= 1;
					dlnew->type= DL_POLY;
					dlnew->col= dl->col;
					dlnew->charidx = dl->charidx;
					
					fp= dl->verts;
					dpoly= 3*dl->nr;
					
					a= dl->parts;
					while(a--) {
						VECCOPY(fp1, fp);
						fp1+= 3;
						fp+= dpoly;
					}
				}
				if( (cu->flag & CU_FRONT) && (dl->flag & DL_FRONT_CURVE) ) {
					dlnew= MEM_callocN(sizeof(DispList), "filldisp");
					BLI_addtail(&back, dlnew);
					dlnew->verts= fp1= MEM_mallocN(sizeof(float)*3*dl->parts, "filldisp1");
					dlnew->nr= dl->parts;
					dlnew->parts= 1;
					dlnew->type= DL_POLY;
					dlnew->col= dl->col;
					dlnew->charidx= dl->charidx;
					
					fp= dl->verts+3*(dl->nr-1);
					dpoly= 3*dl->nr;
					
					a= dl->parts;
					while(a--) {
						VECCOPY(fp1, fp);
						fp1+= 3;
						fp+= dpoly;
					}
				}
			}
		}
		dl= dl->next;
	}

	filldisplist(&front, dispbase);
	filldisplist(&back, dispbase);
	
	freedisplist(&front);
	freedisplist(&back);

	filldisplist(dispbase, dispbase);
	
}

void curve_to_filledpoly(Curve *cu, ListBase *nurb, ListBase *dispbase)
{
	if(cu->flag & CU_3D) return;

	if(dispbase->first && ((DispList*) dispbase->first)->type==DL_SURF) {
		bevels_to_filledpoly(cu, dispbase);
	}
	else {
		filldisplist(dispbase, dispbase);
	}
}

/* taper rules:
  - only 1 curve
  - first point left, last point right
  - based on subdivided points in original curve, not on points in taper curve (still)
*/
float calc_taper(Scene *scene, Object *taperobj, int cur, int tot)
{
	Curve *cu;
	DispList *dl;
	
	if(taperobj==NULL) return 1.0;
	
	cu= taperobj->data;
	dl= cu->disp.first;
	if(dl==NULL) {
		makeDispListCurveTypes(scene, taperobj, 0);
		dl= cu->disp.first;
	}
	if(dl) {
		float fac= ((float)cur)/(float)(tot-1);
		float minx, dx, *fp;
		int a;
		
		/* horizontal size */
		minx= dl->verts[0];
		dx= dl->verts[3*(dl->nr-1)] - minx;
		if(dx>0.0) {
		
			fp= dl->verts;
			for(a=0; a<dl->nr; a++, fp+=3) {
				if( (fp[0]-minx)/dx >= fac) {
					/* interpolate with prev */
					if(a>0) {
						float fac1= (fp[-3]-minx)/dx;
						float fac2= (fp[0]-minx)/dx;
						if(fac1!=fac2)
							return fp[1]*(fac1-fac)/(fac1-fac2) + fp[-2]*(fac-fac2)/(fac1-fac2);
					}
					return fp[1];
				}
			}
			return fp[-2];	// last y coord
		}
	}
	
	return 1.0;
}

void makeDispListMBall(Scene *scene, Object *ob)
{
	if(!ob || ob->type!=OB_MBALL) return;

	freedisplist(&(ob->disp));
	
	if(ob->type==OB_MBALL) {
		if(ob==find_basis_mball(scene, ob)) {
			metaball_polygonize(scene, ob);
			tex_space_mball(ob);

			object_deform_mball(ob);
		}
	}
	
	boundbox_displist(ob);
}

static ModifierData *curve_get_tesselate_point(Object *ob, int forRender, int editmode)
{
	ModifierData *md = modifiers_getVirtualModifierList(ob);
	ModifierData *preTesselatePoint;
	int required_mode;

	if(forRender) required_mode = eModifierMode_Render;
	else required_mode = eModifierMode_Realtime;

	if(editmode) required_mode |= eModifierMode_Editmode;

	preTesselatePoint = NULL;
	for (; md; md=md->next) {
		ModifierTypeInfo *mti = modifierType_getInfo(md->type);

		if ((md->mode & required_mode) != required_mode) continue;
		if (mti->isDisabled && mti->isDisabled(md)) continue;

		if (ELEM3(md->type, eModifierType_Hook, eModifierType_Softbody, eModifierType_MeshDeform)) {
			preTesselatePoint  = md;
		}
	}

	return preTesselatePoint;
}

static void curve_calc_modifiers_pre(Scene *scene, Object *ob, int forRender, float (**originalVerts_r)[3], float (**deformedVerts_r)[3], int *numVerts_r)
{
	ModifierData *md = modifiers_getVirtualModifierList(ob);
	ModifierData *preTesselatePoint;
	Curve *cu= ob->data;
	ListBase *nurb= cu->editnurb?cu->editnurb:&cu->nurb;
	int numVerts = 0;
	int editmode = (!forRender && cu->editnurb);
	float (*originalVerts)[3] = NULL;
	float (*deformedVerts)[3] = NULL;
	int required_mode;

	if(forRender) required_mode = eModifierMode_Render;
	else required_mode = eModifierMode_Realtime;

	preTesselatePoint = curve_get_tesselate_point(ob, forRender, editmode);
	
	if(editmode) required_mode |= eModifierMode_Editmode;

	if(cu->editnurb==NULL && do_ob_key(scene, ob)) {
		deformedVerts = curve_getVertexCos(ob->data, nurb, &numVerts);
		originalVerts = MEM_dupallocN(deformedVerts);
	}
	
	if (preTesselatePoint) {
		for (; md; md=md->next) {
			ModifierTypeInfo *mti = modifierType_getInfo(md->type);

			md->scene= scene;
			
			if ((md->mode & required_mode) != required_mode) continue;
			if (mti->isDisabled && mti->isDisabled(md)) continue;
			if (mti->type!=eModifierTypeType_OnlyDeform) continue;

			if (!deformedVerts) {
				deformedVerts = curve_getVertexCos(ob->data, nurb, &numVerts);
				originalVerts = MEM_dupallocN(deformedVerts);
			}
			
			mti->deformVerts(md, ob, NULL, deformedVerts, numVerts, forRender, editmode);

			if (md==preTesselatePoint)
				break;
		}
	}

	if (deformedVerts) {
		curve_applyVertexCos(ob->data, nurb, deformedVerts);
	}

	*originalVerts_r = originalVerts;
	*deformedVerts_r = deformedVerts;
	*numVerts_r = numVerts;
}

static void curve_calc_modifiers_post(Scene *scene, Object *ob, ListBase *dispbase, int forRender, float (*originalVerts)[3], float (*deformedVerts)[3])
{
	ModifierData *md = modifiers_getVirtualModifierList(ob);
	ModifierData *preTesselatePoint;
	Curve *cu= ob->data;
	ListBase *nurb= cu->editnurb?cu->editnurb:&cu->nurb;
	DispList *dl;
	int required_mode;
	int editmode = (!forRender && cu->editnurb);

	if(forRender) required_mode = eModifierMode_Render;
	else required_mode = eModifierMode_Realtime;

	preTesselatePoint = curve_get_tesselate_point(ob, forRender, editmode);
	
	if(editmode) required_mode |= eModifierMode_Editmode;

	if (preTesselatePoint) {
		md = preTesselatePoint->next;
	}

	for (; md; md=md->next) {
		ModifierTypeInfo *mti = modifierType_getInfo(md->type);
		
		md->scene= scene;
		
		if ((md->mode & required_mode) != required_mode) continue;
		if (mti->isDisabled && mti->isDisabled(md)) continue;
		if (mti->type!=eModifierTypeType_OnlyDeform && mti->type!=eModifierTypeType_DeformOrConstruct) continue;

		/* need to put all verts in 1 block for curve deform */
		if(md->type==eModifierType_Curve) {
			float *allverts, *fp;
			int totvert= 0;
			
			for (dl=dispbase->first; dl; dl=dl->next)
				totvert+= (dl->type==DL_INDEX3)?dl->nr:dl->parts*dl->nr;
			
			fp= allverts= MEM_mallocN(totvert*sizeof(float)*3, "temp vert");
			for (dl=dispbase->first; dl; dl=dl->next) {
				int offs= 3 * ((dl->type==DL_INDEX3)?dl->nr:dl->parts*dl->nr);
				memcpy(fp, dl->verts, sizeof(float) * offs);
				fp+= offs;
			}
			
			mti->deformVerts(md, ob, NULL, (float(*)[3]) allverts, totvert, forRender, editmode);
			
			fp= allverts;
			for (dl=dispbase->first; dl; dl=dl->next) {
				int offs= 3 * ((dl->type==DL_INDEX3)?dl->nr:dl->parts*dl->nr);
				memcpy(dl->verts, fp, sizeof(float) * offs);
				fp+= offs;
			}
			MEM_freeN(allverts);
		}
		else {
			for (dl=dispbase->first; dl; dl=dl->next) {
				mti->deformVerts(md, ob, NULL, (float(*)[3]) dl->verts, (dl->type==DL_INDEX3)?dl->nr:dl->parts*dl->nr, forRender, editmode);
			}
		}
	}

	if (deformedVerts) {
		curve_applyVertexCos(ob->data, nurb, originalVerts);
		MEM_freeN(originalVerts);
		MEM_freeN(deformedVerts);
	}
}

static void displist_surf_indices(DispList *dl)
{
	int a, b, p1, p2, p3, p4;
	int *index;
	
	dl->totindex= 0;
	
	index=dl->index= MEM_mallocN( 4*sizeof(int)*(dl->parts+1)*(dl->nr+1), "index array nurbs");
	
	for(a=0; a<dl->parts; a++) {
		
		if (surfindex_displist(dl, a, &b, &p1, &p2, &p3, &p4)==0)
			break;
		
		for(; b<dl->nr; b++, index+=4) {	
			index[0]= p1;
			index[1]= p2;
			index[2]= p4;
			index[3]= p3;
			
			dl->totindex++;
			
			p2= p1; p1++;
			p4= p3; p3++;

		}
	}
	
}

<<<<<<< HEAD
void makeDispListSurf(Scene *scene, Object *ob, ListBase *dispbase, int forRender)
=======
void makeDispListSurf(Object *ob, ListBase *dispbase, int forRender, int forOrco)
>>>>>>> 2f1e118c
{
	ListBase *nubase;
	Nurb *nu;
	Curve *cu = ob->data;
	DispList *dl;
	float *data;
	int len;
	int numVerts;
	float (*originalVerts)[3];
	float (*deformedVerts)[3];
		
	if(!forRender && cu->editnurb)
		nubase= cu->editnurb;
	else
		nubase= &cu->nurb;

<<<<<<< HEAD
	curve_calc_modifiers_pre(scene, ob, forRender, &originalVerts, &deformedVerts, &numVerts);
=======
	if(!forOrco)
		curve_calc_modifiers_pre(ob, nubase, forRender, &originalVerts, &deformedVerts, &numVerts);
>>>>>>> 2f1e118c

	for (nu=nubase->first; nu; nu=nu->next) {
		if(forRender || nu->hide==0) {
			if(nu->pntsv==1) {
				len= SEGMENTSU(nu)*nu->resolu;
				
				dl= MEM_callocN(sizeof(DispList), "makeDispListsurf");
				dl->verts= MEM_callocN(len*3*sizeof(float), "dlverts");
				
				BLI_addtail(dispbase, dl);
				dl->parts= 1;
				dl->nr= len;
				dl->col= nu->mat_nr;
				dl->charidx= nu->charidx;
				dl->rt= nu->flag;
				
				data= dl->verts;
				if(nu->flagu & CU_CYCLIC) dl->type= DL_POLY;
				else dl->type= DL_SEGM;
				
				makeNurbcurve(nu, data, NULL, NULL, nu->resolu);
			}
			else {
				len= (nu->pntsu*nu->resolu) * (nu->pntsv*nu->resolv);
				
				dl= MEM_callocN(sizeof(DispList), "makeDispListsurf");
				dl->verts= MEM_callocN(len*3*sizeof(float), "dlverts");
				BLI_addtail(dispbase, dl);

				dl->col= nu->mat_nr;
				dl->charidx= nu->charidx;
				dl->rt= nu->flag;
				
				data= dl->verts;
				dl->type= DL_SURF;
				
				dl->parts= (nu->pntsu*nu->resolu);	/* in reverse, because makeNurbfaces works that way */
				dl->nr= (nu->pntsv*nu->resolv);
				if(nu->flagv & CU_CYCLIC) dl->flag|= DL_CYCL_U;	/* reverse too! */
				if(nu->flagu & CU_CYCLIC) dl->flag|= DL_CYCL_V;

				makeNurbfaces(nu, data, 0);
				
				/* gl array drawing: using indices */
				displist_surf_indices(dl);
			}
		}
	}

	if (!forRender) {
		tex_space_curve(cu);
	}

<<<<<<< HEAD
	curve_calc_modifiers_post(scene, ob, dispbase, forRender, originalVerts, deformedVerts);
=======
	if(!forOrco)
		curve_calc_modifiers_post(ob, nubase, dispbase, forRender, originalVerts, deformedVerts);
>>>>>>> 2f1e118c
}

void makeDispListCurveTypes(Scene *scene, Object *ob, int forOrco)
{
	Curve *cu = ob->data;
	ListBase *dispbase;
	
	/* we do allow duplis... this is only displist on curve level */
	if(!ELEM3(ob->type, OB_SURF, OB_CURVE, OB_FONT)) return;

	freedisplist(&(ob->disp));
	dispbase= &(cu->disp);
	freedisplist(dispbase);
	
	if(ob->type==OB_SURF) {
<<<<<<< HEAD
		makeDispListSurf(scene, ob, dispbase, 0);
=======
		makeDispListSurf(ob, dispbase, 0, forOrco);
>>>>>>> 2f1e118c
	}
	else if (ELEM(ob->type, OB_CURVE, OB_FONT)) {
		ListBase dlbev;
		ListBase *nubase;
		float (*originalVerts)[3];
		float (*deformedVerts)[3];
		int numVerts;

		if(cu->editnurb)
			nubase= cu->editnurb;
		else
			nubase= &cu->nurb;
		
		BLI_freelistN(&(cu->bev));
		
		if(cu->path) free_path(cu->path);
		cu->path= NULL;
		
		if(ob->type==OB_FONT) BKE_text_to_curve(scene, ob, 0);
		
		if(!forOrco) curve_calc_modifiers_pre(scene, ob, 0, &originalVerts, &deformedVerts, &numVerts);

		makeBevelList(ob);

		/* If curve has no bevel will return nothing */
		makebevelcurve(scene, ob, &dlbev);

		/* no bevel or extrude, and no width correction? */
		if (!dlbev.first && cu->width==1.0f) {
			curve_to_displist(cu, nubase, dispbase);
		} else {
			float widfac= cu->width-1.0;
			BevList *bl= cu->bev.first;
			Nurb *nu= nubase->first;

			for (; bl && nu; bl=bl->next,nu=nu->next) {
				DispList *dl;
				float *fp1, *data;
				BevPoint *bevp;
				int a,b;
				
				if (bl->nr) { /* blank bevel lists can happen */
					
					/* exception handling; curve without bevel or extrude, with width correction */
					if(dlbev.first==NULL) {
						dl= MEM_callocN(sizeof(DispList), "makeDispListbev");
						dl->verts= MEM_callocN(3*sizeof(float)*bl->nr, "dlverts");
						BLI_addtail(dispbase, dl);
						
						if(bl->poly!= -1) dl->type= DL_POLY;
						else dl->type= DL_SEGM;
						
						if(dl->type==DL_SEGM) dl->flag = (DL_FRONT_CURVE|DL_BACK_CURVE);
						
						dl->parts= 1;
						dl->nr= bl->nr;
						dl->col= nu->mat_nr;
						dl->charidx= nu->charidx;
						dl->rt= nu->flag;
						
						a= dl->nr;
						bevp= (BevPoint *)(bl+1);
						data= dl->verts;
						while(a--) {
							data[0]= bevp->x+widfac*bevp->sina;
							data[1]= bevp->y+widfac*bevp->cosa;
							data[2]= bevp->z;
							bevp++;
							data+=3;
						}
					}
					else {
						DispList *dlb;
						
						for (dlb=dlbev.first; dlb; dlb=dlb->next) {
	
								/* for each part of the bevel use a separate displblock */
							dl= MEM_callocN(sizeof(DispList), "makeDispListbev1");
							dl->verts= data= MEM_callocN(3*sizeof(float)*dlb->nr*bl->nr, "dlverts");
							BLI_addtail(dispbase, dl);
	
							dl->type= DL_SURF;
							
							dl->flag= dlb->flag & (DL_FRONT_CURVE|DL_BACK_CURVE);
							if(dlb->type==DL_POLY) dl->flag |= DL_CYCL_U;
							if(bl->poly>=0) dl->flag |= DL_CYCL_V;
							
							dl->parts= bl->nr;
							dl->nr= dlb->nr;
							dl->col= nu->mat_nr;
							dl->charidx= nu->charidx;
							dl->rt= nu->flag;
							dl->bevelSplitFlag= MEM_callocN(sizeof(*dl->col2)*((bl->nr+0x1F)>>5), "col2");
							bevp= (BevPoint *)(bl+1);
	
								/* for each point of poly make a bevel piece */
							bevp= (BevPoint *)(bl+1);
							for(a=0; a<bl->nr; a++,bevp++) {
								float fac=1.0;
								if (cu->taperobj==NULL) {
									if ( (cu->bevobj!=NULL) || !((cu->flag & CU_FRONT) || (cu->flag & CU_BACK)) )
										fac = bevp->radius;
								} else {
									fac = calc_taper(scene, cu->taperobj, a, bl->nr);
								}
								
								if (bevp->f1) {
									dl->bevelSplitFlag[a>>5] |= 1<<(a&0x1F);
								}
	
									/* rotate bevel piece and write in data */
								fp1= dlb->verts;
								for (b=0; b<dlb->nr; b++,fp1+=3,data+=3) {
									if(cu->flag & CU_3D) {
										float vec[3];
	
										vec[0]= fp1[1]+widfac;
										vec[1]= fp1[2];
										vec[2]= 0.0;
										
										Mat3MulVecfl(bevp->mat, vec);
										
										data[0]= bevp->x+ fac*vec[0];
										data[1]= bevp->y+ fac*vec[1];
										data[2]= bevp->z+ fac*vec[2];
									}
									else {
										data[0]= bevp->x+ fac*(widfac+fp1[1])*bevp->sina;
										data[1]= bevp->y+ fac*(widfac+fp1[1])*bevp->cosa;
										data[2]= bevp->z+ fac*fp1[2];
									}
								}
							}
							
							/* gl array drawing: using indices */
							displist_surf_indices(dl);
						}
					}
				}

			}
			freedisplist(&dlbev);
		}

		curve_to_filledpoly(cu, nubase, dispbase);

		if(cu->flag & CU_PATH) calc_curvepath(ob);

		if(!forOrco) curve_calc_modifiers_post(scene, ob, &cu->disp, 0, originalVerts, deformedVerts);
		tex_space_curve(cu);
	}
	
	boundbox_displist(ob);
}

void imagestodisplist(void)
{
	/* removed */
}

/* this is confusing, there's also min_max_object, appplying the obmat... */
static void boundbox_displist(Object *ob)
{
	BoundBox *bb=0;
	float min[3], max[3];
	DispList *dl;
	float *vert;
	int a, tot=0;
	
	INIT_MINMAX(min, max);

	if(ELEM3(ob->type, OB_CURVE, OB_SURF, OB_FONT)) {
		Curve *cu= ob->data;
		int doit= 0;

		if(cu->bb==0) cu->bb= MEM_callocN(sizeof(BoundBox), "boundbox");	
		bb= cu->bb;
		
		dl= cu->disp.first;

		while (dl) {
			if(dl->type==DL_INDEX3) tot= dl->nr;
			else tot= dl->nr*dl->parts;
			
			vert= dl->verts;
			for(a=0; a<tot; a++, vert+=3) {
				doit= 1;
				DO_MINMAX(vert, min, max);
			}

			dl= dl->next;
		}
		
		if(!doit) {
			min[0] = min[1] = min[2] = -1.0f;
			max[0] = max[1] = max[2] = 1.0f;
		}
		
	}
	
	if(bb) {
		boundbox_set_from_min_max(bb, min, max);
	}
}
<|MERGE_RESOLUTION|>--- conflicted
+++ resolved
@@ -1371,11 +1371,7 @@
 	
 }
 
-<<<<<<< HEAD
-void makeDispListSurf(Scene *scene, Object *ob, ListBase *dispbase, int forRender)
-=======
-void makeDispListSurf(Object *ob, ListBase *dispbase, int forRender, int forOrco)
->>>>>>> 2f1e118c
+void makeDispListSurf(Scene *scene, Object *ob, ListBase *dispbase, int forRender, int forOrco)
 {
 	ListBase *nubase;
 	Nurb *nu;
@@ -1392,12 +1388,8 @@
 	else
 		nubase= &cu->nurb;
 
-<<<<<<< HEAD
-	curve_calc_modifiers_pre(scene, ob, forRender, &originalVerts, &deformedVerts, &numVerts);
-=======
 	if(!forOrco)
-		curve_calc_modifiers_pre(ob, nubase, forRender, &originalVerts, &deformedVerts, &numVerts);
->>>>>>> 2f1e118c
+		curve_calc_modifiers_pre(scene, ob, forRender, &originalVerts, &deformedVerts, &numVerts);
 
 	for (nu=nubase->first; nu; nu=nu->next) {
 		if(forRender || nu->hide==0) {
@@ -1451,12 +1443,8 @@
 		tex_space_curve(cu);
 	}
 
-<<<<<<< HEAD
-	curve_calc_modifiers_post(scene, ob, dispbase, forRender, originalVerts, deformedVerts);
-=======
 	if(!forOrco)
-		curve_calc_modifiers_post(ob, nubase, dispbase, forRender, originalVerts, deformedVerts);
->>>>>>> 2f1e118c
+		curve_calc_modifiers_post(scene, ob, dispbase, forRender, originalVerts, deformedVerts);
 }
 
 void makeDispListCurveTypes(Scene *scene, Object *ob, int forOrco)
@@ -1472,11 +1460,7 @@
 	freedisplist(dispbase);
 	
 	if(ob->type==OB_SURF) {
-<<<<<<< HEAD
-		makeDispListSurf(scene, ob, dispbase, 0);
-=======
-		makeDispListSurf(ob, dispbase, 0, forOrco);
->>>>>>> 2f1e118c
+		makeDispListSurf(scene, ob, dispbase, 0, forOrco);
 	}
 	else if (ELEM(ob->type, OB_CURVE, OB_FONT)) {
 		ListBase dlbev;

--- conflicted
+++ resolved
@@ -113,7 +113,6 @@
 	{
 		free_libblock(&CTX_data_main(C)->sound, sound);
 		sound = NULL;
-<<<<<<< HEAD
 	}
 
 	return sound;
@@ -178,79 +177,12 @@
 
 void sound_load(struct Main *main, struct bSound* sound)
 {
-=======
-	}
-
-	return sound;
-}
-
-struct bSound* sound_new_limiter(struct bContext *C, struct bSound *source, float start, float end)
-{
-	bSound* sound = NULL;
-
-	char name[25];
-	strcpy(name, "lim_");
-	strcpy(name + 4, source->id.name);
-
-	sound = alloc_libblock(&CTX_data_main(C)->sound, ID_SO, name);
-
-	sound->child_sound = source;
-	sound->start = start;
-	sound->end = end;
-	sound->type = SOUND_TYPE_LIMITER;
-
-	sound_load(CTX_data_main(C), sound);
-
-	if(!sound->handle)
-	{
-		free_libblock(&CTX_data_main(C)->sound, sound);
-		sound = NULL;
-	}
-
-	return sound;
-}
-#endif
-
-void sound_delete(struct bContext *C, struct bSound* sound)
-{
-	if(sound)
-	{
-		sound_free(sound);
-
-		sound_unlink(C, sound);
-
-		free_libblock(&CTX_data_main(C)->sound, sound);
-	}
-}
-
-void sound_cache(struct bSound* sound, int ignore)
-{
-	if(sound->cache && !ignore)
-		AUD_unload(sound->cache);
-
-	sound->cache = AUD_bufferSound(sound->handle);
-	sound->changed++;
-}
-
-void sound_delete_cache(struct bSound* sound)
-{
-	if(sound->cache)
-	{
-		AUD_unload(sound->cache);
-		sound->cache = NULL;
-	}
-}
-
-void sound_load(struct Main *main, struct bSound* sound)
-{
->>>>>>> 16c1a294
 	if(sound)
 	{
 		if(sound->handle)
 		{
 			AUD_unload(sound->handle);
 			sound->handle = NULL;
-<<<<<<< HEAD
 		}
 
 // XXX unused currently
@@ -318,93 +250,6 @@
 
 void sound_unlink(struct bContext *C, struct bSound* sound)
 {
-	bSound *snd;
-	Scene *scene;
-	SoundHandle *handle;
-
-// XXX unused currently
-#if 0
-	for(snd = CTX_data_main(C)->sound.first; snd; snd = snd->id.next)
-	{
-		if(snd->child_sound == sound)
-		{
-			snd->child_sound = NULL;
-			if(snd->handle)
-			{
-				AUD_unload(sound->handle);
-				snd->handle = NULL;
-			}
-
-			sound_unlink(C, snd);
-		}
-=======
-		}
-
-// XXX unused currently
-#if 0
-		switch(sound->type)
-		{
-		case SOUND_TYPE_FILE:
-#endif
-		{
-			char fullpath[FILE_MAX];
-			char *path;
-
-			/* load sound */
-			PackedFile* pf = sound->packedfile;
-
-			/* dont modify soundact->sound->name, only change a copy */
-			BLI_strncpy(fullpath, sound->name, sizeof(fullpath));
-
-			if(sound->id.lib)
-				path = sound->id.lib->filename;
-			else
-				path = main ? main->name : G.sce;
-
-			BLI_convertstringcode(fullpath, path);
-
-			/* but we need a packed file then */
-			if (pf)
-				sound->handle = AUD_loadBuffer((unsigned char*) pf->data, pf->size);
-			/* or else load it from disk */
-			else
-				sound->handle = AUD_load(fullpath);
-		} // XXX
-// XXX unused currently
-#if 0
-			break;
-		}
-		case SOUND_TYPE_BUFFER:
-			if(sound->child_sound && sound->child_sound->handle)
-				sound->handle = AUD_bufferSound(sound->child_sound->handle);
-			break;
-		case SOUND_TYPE_LIMITER:
-			if(sound->child_sound && sound->child_sound->handle)
-				sound->handle = AUD_limitSound(sound->child_sound, sound->start, sound->end);
-			break;
-		}
-#endif
-		sound->changed++;
-	}
-}
-
-void sound_free(struct bSound* sound)
-{
-	if (sound->packedfile)
-	{
-		freePackedFile(sound->packedfile);
-		sound->packedfile = NULL;
-	}
-
-	if(sound->handle)
-	{
-		AUD_unload(sound->handle);
-		sound->handle = NULL;
-	}
-}
-
-void sound_unlink(struct bContext *C, struct bSound* sound)
-{
 	Scene *scene;
 	SoundHandle *handle;
 
@@ -424,7 +269,6 @@
 
 			sound_unlink(C, snd);
 		}
->>>>>>> 16c1a294
 	}
 #endif
 
@@ -460,7 +304,6 @@
 }
 
 void sound_delete_handle(struct Scene *scene, struct SoundHandle *handle)
-<<<<<<< HEAD
 {
 	if(handle == NULL)
 		return;
@@ -473,20 +316,6 @@
 
 void sound_stop_all(struct bContext *C)
 {
-=======
-{
-	if(handle == NULL)
-		return;
-
-	if(handle->handle)
-		AUD_stop(handle->handle);
-
-	BLI_freelinkN(&scene->sound_handles, handle);
-}
-
-void sound_stop_all(struct bContext *C)
-{
->>>>>>> 16c1a294
 	SoundHandle *handle;
 
 	for(handle = CTX_data_scene(C)->sound_handles.first; handle; handle = handle->next)
@@ -511,11 +340,7 @@
 
 	for(handle = scene->sound_handles.first; handle; handle = handle->next)
 	{
-<<<<<<< HEAD
-		if(cfra < handle->startframe || cfra >= handle->endframe || handle->mute)
-=======
 		if(cfra < handle->startframe || cfra >= handle->endframe || handle->mute || (scene->audio.flag & AUDIO_MUTE))
->>>>>>> 16c1a294
 		{
 			if(handle->state == AUD_STATUS_PLAYING)
 			{
@@ -556,36 +381,9 @@
 							action = 2;
 						}
 					}
-<<<<<<< HEAD
 				}
 			}
 
-			if(action & 1)
-			{
-				if(handle->state == AUD_STATUS_INVALID)
-				{
-					if(handle->source && handle->source->handle)
-					{
-						AUD_Sound* limiter = AUD_limitSound(handle->source->cache ? handle->source->cache : handle->source->handle, handle->frameskip / fps, (handle->frameskip + handle->endframe - handle->startframe)/fps);
-						handle->handle = AUD_play(limiter, 1);
-						AUD_unload(limiter);
-						if(handle->handle)
-							handle->state = AUD_STATUS_PLAYING;
-						if(cfra == handle->startframe)
-							action &= ~2;
-					}
-=======
->>>>>>> 16c1a294
-				}
-				else
-					if(AUD_resume(handle->handle))
-						handle->state = AUD_STATUS_PLAYING;
-					else
-						handle->state = AUD_STATUS_INVALID;
-			}
-
-<<<<<<< HEAD
-=======
 			if(action & 1)
 			{
 				if(handle->state == AUD_STATUS_INVALID)
@@ -608,7 +406,6 @@
 						handle->state = AUD_STATUS_INVALID;
 			}
 
->>>>>>> 16c1a294
 			if(action & 2)
 				AUD_seek(handle->handle, (cfra - handle->startframe) / fps);
 		}
@@ -624,11 +421,7 @@
 	int cfra = CFRA;
 	float fps = FPS;
 
-<<<<<<< HEAD
-	if(scene->r.audio.flag & AUDIO_SCRUB && !CTX_wm_screen(C)->animtimer)
-=======
 	if(scene->audio.flag & AUDIO_SCRUB && !CTX_wm_screen(C)->animtimer)
->>>>>>> 16c1a294
 	{
 		AUD_lock();
 
@@ -650,11 +443,7 @@
 	}
 }
 
-<<<<<<< HEAD
-AUD_Device* sound_mixdown(struct Scene *scene, AUD_Specs specs, int start, int end)
-=======
 AUD_Device* sound_mixdown(struct Scene *scene, AUD_Specs specs, int start, int end, float volume)
->>>>>>> 16c1a294
 {
 	AUD_Device* mixdown = AUD_openReadDevice(specs);
 	SoundHandle *handle;
@@ -664,11 +453,8 @@
 
 	end++;
 
-<<<<<<< HEAD
-=======
 	AUD_setDeviceVolume(mixdown, volume);
 
->>>>>>> 16c1a294
 	for(handle = scene->sound_handles.first; handle; handle = handle->next)
 	{
 		if(start < handle->endframe && end > handle->startframe && !handle->mute && handle->source && handle->source->handle)

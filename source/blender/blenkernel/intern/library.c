--- conflicted
+++ resolved
@@ -1240,7 +1240,7 @@
 
 /** Generic helper to create a new empty datablock of given type in given \a bmain database.
  *
- * \param name can be NULL, in which case we get default name for this ID type. */
+ * \param name: can be NULL, in which case we get default name for this ID type. */
 void *BKE_id_new(Main *bmain, const short type, const char *name)
 {
 	BLI_assert(bmain != NULL);
@@ -1257,7 +1257,7 @@
 
 /** Generic helper to create a new temporary empty datablock of given type, *outside* of any Main database.
  *
- * \param name can be NULL, in which case we get default name for this ID type. */
+ * \param name: can be NULL, in which case we get default name for this ID type. */
 void *BKE_id_new_nomain(const short type, const char *name)
 {
 	if (name == NULL) {
@@ -1362,219 +1362,7 @@
 	return idn;
 }
 
-<<<<<<< HEAD
 void *BKE_libblock_copy_for_localize(const ID *id)
-=======
-void BKE_library_free(Library *lib)
-{
-	if (lib->packedfile)
-		freePackedFile(lib->packedfile);
-}
-
-Main *BKE_main_new(void)
-{
-	Main *bmain = MEM_callocN(sizeof(Main), "new main");
-	bmain->eval_ctx = DEG_evaluation_context_new(DAG_EVAL_VIEWPORT);
-	bmain->lock = MEM_mallocN(sizeof(SpinLock), "main lock");
-	BLI_spin_init((SpinLock *)bmain->lock);
-	return bmain;
-}
-
-void BKE_main_free(Main *mainvar)
-{
-	/* also call when reading a file, erase all, etc */
-	ListBase *lbarray[MAX_LIBARRAY];
-	int a;
-
-	MEM_SAFE_FREE(mainvar->blen_thumb);
-
-	a = set_listbasepointers(mainvar, lbarray);
-	while (a--) {
-		ListBase *lb = lbarray[a];
-		ID *id;
-
-		while ( (id = lb->first) ) {
-#if 1
-			BKE_libblock_free_ex(mainvar, id, false, false);
-#else
-			/* errors freeing ID's can be hard to track down,
-			 * enable this so valgrind will give the line number in its error log */
-			switch (a) {
-				case   0: BKE_libblock_free_ex(mainvar, id, false, false); break;
-				case   1: BKE_libblock_free_ex(mainvar, id, false, false); break;
-				case   2: BKE_libblock_free_ex(mainvar, id, false, false); break;
-				case   3: BKE_libblock_free_ex(mainvar, id, false, false); break;
-				case   4: BKE_libblock_free_ex(mainvar, id, false, false); break;
-				case   5: BKE_libblock_free_ex(mainvar, id, false, false); break;
-				case   6: BKE_libblock_free_ex(mainvar, id, false, false); break;
-				case   7: BKE_libblock_free_ex(mainvar, id, false, false); break;
-				case   8: BKE_libblock_free_ex(mainvar, id, false, false); break;
-				case   9: BKE_libblock_free_ex(mainvar, id, false, false); break;
-				case  10: BKE_libblock_free_ex(mainvar, id, false, false); break;
-				case  11: BKE_libblock_free_ex(mainvar, id, false, false); break;
-				case  12: BKE_libblock_free_ex(mainvar, id, false, false); break;
-				case  13: BKE_libblock_free_ex(mainvar, id, false, false); break;
-				case  14: BKE_libblock_free_ex(mainvar, id, false, false); break;
-				case  15: BKE_libblock_free_ex(mainvar, id, false, false); break;
-				case  16: BKE_libblock_free_ex(mainvar, id, false, false); break;
-				case  17: BKE_libblock_free_ex(mainvar, id, false, false); break;
-				case  18: BKE_libblock_free_ex(mainvar, id, false, false); break;
-				case  19: BKE_libblock_free_ex(mainvar, id, false, false); break;
-				case  20: BKE_libblock_free_ex(mainvar, id, false, false); break;
-				case  21: BKE_libblock_free_ex(mainvar, id, false, false); break;
-				case  22: BKE_libblock_free_ex(mainvar, id, false, false); break;
-				case  23: BKE_libblock_free_ex(mainvar, id, false, false); break;
-				case  24: BKE_libblock_free_ex(mainvar, id, false, false); break;
-				case  25: BKE_libblock_free_ex(mainvar, id, false, false); break;
-				case  26: BKE_libblock_free_ex(mainvar, id, false, false); break;
-				case  27: BKE_libblock_free_ex(mainvar, id, false, false); break;
-				case  28: BKE_libblock_free_ex(mainvar, id, false, false); break;
-				case  29: BKE_libblock_free_ex(mainvar, id, false, false); break;
-				case  30: BKE_libblock_free_ex(mainvar, id, false, false); break;
-				case  31: BKE_libblock_free_ex(mainvar, id, false, false); break;
-				case  32: BKE_libblock_free_ex(mainvar, id, false, false); break;
-				case  33: BKE_libblock_free_ex(mainvar, id, false, false); break;
-				case  34: BKE_libblock_free_ex(mainvar, id, false, false); break;
-				default:
-					BLI_assert(0);
-					break;
-			}
-#endif
-		}
-	}
-
-	if (mainvar->relations) {
-		BKE_main_relations_free(mainvar);
-	}
-
-	BLI_spin_end((SpinLock *)mainvar->lock);
-	MEM_freeN(mainvar->lock);
-	DEG_evaluation_context_free(mainvar->eval_ctx);
-	MEM_freeN(mainvar);
-}
-
-void BKE_main_lock(struct Main *bmain)
-{
-	BLI_spin_lock((SpinLock *) bmain->lock);
-}
-
-void BKE_main_unlock(struct Main *bmain)
-{
-	BLI_spin_unlock((SpinLock *) bmain->lock);
-}
-
-
-static int main_relations_create_cb(void *user_data, ID *id_self, ID **id_pointer, int cb_flag)
-{
-	MainIDRelations *rel = user_data;
-
-	if (*id_pointer) {
-		MainIDRelationsEntry *entry, **entry_p;
-
-		entry = BLI_mempool_alloc(rel->entry_pool);
-		if (BLI_ghash_ensure_p(rel->id_user_to_used, id_self, (void ***)&entry_p)) {
-			entry->next = *entry_p;
-		}
-		else {
-			entry->next = NULL;
-		}
-		entry->id_pointer = id_pointer;
-		entry->usage_flag = cb_flag;
-		*entry_p = entry;
-
-		entry = BLI_mempool_alloc(rel->entry_pool);
-		if (BLI_ghash_ensure_p(rel->id_used_to_user, *id_pointer, (void ***)&entry_p)) {
-			entry->next = *entry_p;
-		}
-		else {
-			entry->next = NULL;
-		}
-		entry->id_pointer = (ID **)id_self;
-		entry->usage_flag = cb_flag;
-		*entry_p = entry;
-	}
-
-	return IDWALK_RET_NOP;
-}
-
-/** Generate the mappings between used IDs and their users, and vice-versa. */
-void BKE_main_relations_create(Main *bmain)
-{
-	ListBase *lbarray[MAX_LIBARRAY];
-	ID *id;
-	int a;
-
-	if (bmain->relations != NULL) {
-		BKE_main_relations_free(bmain);
-	}
-
-	bmain->relations = MEM_mallocN(sizeof(*bmain->relations), __func__);
-	bmain->relations->id_used_to_user = BLI_ghash_new(BLI_ghashutil_ptrhash, BLI_ghashutil_ptrcmp, __func__);
-	bmain->relations->id_user_to_used = BLI_ghash_new(BLI_ghashutil_ptrhash, BLI_ghashutil_ptrcmp, __func__);
-	bmain->relations->entry_pool = BLI_mempool_create(sizeof(MainIDRelationsEntry), 128, 128, BLI_MEMPOOL_NOP);
-
-	for (a = set_listbasepointers(bmain, lbarray); a--; ) {
-		for (id = lbarray[a]->first; id; id = id->next) {
-			BKE_library_foreach_ID_link(NULL, id, main_relations_create_cb, bmain->relations, IDWALK_READONLY);
-		}
-	}
-}
-
-void BKE_main_relations_free(Main *bmain)
-{
-	if (bmain->relations) {
-		if (bmain->relations->id_used_to_user) {
-			BLI_ghash_free(bmain->relations->id_used_to_user, NULL, NULL);
-		}
-		if (bmain->relations->id_user_to_used) {
-			BLI_ghash_free(bmain->relations->id_user_to_used, NULL, NULL);
-		}
-		BLI_mempool_destroy(bmain->relations->entry_pool);
-		MEM_freeN(bmain->relations);
-		bmain->relations = NULL;
-	}
-}
-
-/**
- * Generates a raw .blend file thumbnail data from given image.
- *
- * \param bmain: If not NULL, also store generated data in this Main.
- * \param img: ImBuf image to generate thumbnail data from.
- * \return The generated .blend file raw thumbnail data.
- */
-BlendThumbnail *BKE_main_thumbnail_from_imbuf(Main *bmain, ImBuf *img)
-{
-	BlendThumbnail *data = NULL;
-
-	if (bmain) {
-		MEM_SAFE_FREE(bmain->blen_thumb);
-	}
-
-	if (img) {
-		const size_t sz = BLEN_THUMB_MEMSIZE(img->x, img->y);
-		data = MEM_mallocN(sz, __func__);
-
-		IMB_rect_from_float(img);  /* Just in case... */
-		data->width = img->x;
-		data->height = img->y;
-		memcpy(data->rect, img->rect, sz - sizeof(*data));
-	}
-
-	if (bmain) {
-		bmain->blen_thumb = data;
-	}
-	return data;
-}
-
-/**
- * Generates an image from raw .blend file thumbnail \a data.
- *
- * \param bmain: Use this bmain->blen_thumb data if given \a data is NULL.
- * \param data: Raw .blend file thumbnail data.
- * \return An ImBuf from given data, or NULL if invalid.
- */
-ImBuf *BKE_main_thumbnail_to_imbuf(Main *bmain, BlendThumbnail *data)
->>>>>>> e757c4a3
 {
 	ID *idn;
 	BKE_libblock_copy_ex(NULL, id, &idn, (LIB_ID_CREATE_NO_MAIN |
@@ -2350,7 +2138,7 @@
  *
  * \note Result is unique to a given ID type in a given Main database.
  *
- * \param name An allocated string of minimal length MAX_ID_FULL_NAME, will be filled with generated string.
+ * \param name: An allocated string of minimal length MAX_ID_FULL_NAME, will be filled with generated string.
  */
 void BKE_id_full_name_get(char name[MAX_ID_FULL_NAME], const ID *id)
 {
@@ -2374,7 +2162,7 @@
  *
  * \note Result is unique to a given ID type in a given Main database.
  *
- * \param name An allocated string of minimal length MAX_ID_FULL_NAME_UI, will be filled with generated string.
+ * \param name: An allocated string of minimal length MAX_ID_FULL_NAME_UI, will be filled with generated string.
  */
 void BKE_id_full_name_ui_prefix_get(char name[MAX_ID_FULL_NAME_UI], const ID *id)
 {

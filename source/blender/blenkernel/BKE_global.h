--- conflicted
+++ resolved
@@ -119,10 +119,6 @@
 #define G_GREASEPENCIL 	(1 << 17)
 
 /* #define G_AUTOMATKEYS	(1 << 30)   also removed */
-<<<<<<< HEAD
-#define G_HIDDENHANDLES (1 << 31) /* used for curves only */
-=======
->>>>>>> 16c1a294
 
 /* G.fileflags */
 

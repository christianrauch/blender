/**
 * blenlib/DNA_curve_types.h (mar-2001 nzc)
 *
 * Curve stuff.
 *
 * $Id$ 
 *
 * ***** BEGIN GPL LICENSE BLOCK *****
 *
 * This program is free software; you can redistribute it and/or
 * modify it under the terms of the GNU General Public License
 * as published by the Free Software Foundation; either version 2
 * of the License, or (at your option) any later version.
 *
 * This program is distributed in the hope that it will be useful,
 * but WITHOUT ANY WARRANTY; without even the implied warranty of
 * MERCHANTABILITY or FITNESS FOR A PARTICULAR PURPOSE.  See the
 * GNU General Public License for more details.
 *
 * You should have received a copy of the GNU General Public License
 * along with this program; if not, write to the Free Software Foundation,
 * Inc., 59 Temple Place - Suite 330, Boston, MA  02111-1307, USA.
 *
 * The Original Code is Copyright (C) 2001-2002 by NaN Holding BV.
 * All rights reserved.
 *
 * The Original Code is: all of this file.
 *
 * Contributor(s): none yet.
 *
 * ***** END GPL LICENSE BLOCK *****
 */
#ifndef DNA_CURVE_TYPES_H
#define DNA_CURVE_TYPES_H

#include "DNA_listBase.h"
#include "DNA_vec_types.h"
#include "DNA_ID.h"

#define MAXTEXTBOX 256  /* used in readfile.c and editfont.c */

struct BoundBox;
struct Object;
struct Ipo;
struct Key;
struct Material;
struct VFont;
struct AnimData;
struct SelBox;
struct EditFont;

/* These two Lines with # tell makesdna this struct can be excluded. */
#
#
typedef struct PathPoint {
	float vec[4]; /* grr, cant get rid of tilt yet */
	float quat[4];
	float radius;
} PathPoint;

/* These two Lines with # tell makesdna this struct can be excluded. */
#
#
typedef struct Path {
	int len;
	struct PathPoint *data;
	float totdist;
} Path;

/* These two Lines with # tell makesdna this struct can be excluded. */
#
#
typedef struct BevList {
	struct BevList *next, *prev;
	int nr, dupe_nr;
	short poly, hole;
} BevList;

/* These two Lines with # tell makesdna this struct can be excluded. */
#
#
typedef struct BevPoint {
	float vec[3], alfa, radius;
	float sina, cosa;				/* 2D Only */
	float dir[3], tan[3], quat[4];	/* 3D Only */
	short split_tag, dupe_tag;
} BevPoint;

/* Keyframes on F-Curves (allows code reuse of Bezier eval code) and 
 * Points on Bezier Curves/Paths are generally BezTriples 
 */
/* note: alfa location in struct is abused by Key system */
/* vec in BezTriple looks like this:
	vec[0][0]=x location of handle 1
	vec[0][1]=y location of handle 1
	vec[0][2]=z location of handle 1 (not used for FCurve Points(2d))
	vec[1][0]=x location of control point
	vec[1][1]=y location of control point
	vec[1][2]=z location of control point
	vec[2][0]=x location of handle 2
	vec[2][1]=y location of handle 2
	vec[2][2]=z location of handle 2 (not used for FCurve Points(2d))
*/
typedef struct BezTriple {
	float vec[3][3];
	float alfa, weight, radius;	/* alfa: tilt in 3D View, weight: used for softbody goal weight, radius: for bevel tapering */
	short ipo;					/* ipo: interpolation mode for segment from this BezTriple to the next */
	char h1, h2; 				/* h1, h2: the handle type of the two handles */
	char f1, f2, f3;			/* f1, f2, f3: used for selection status */
	char hide;					/* hide: used to indicate whether BezTriple is hidden (3D), type of keyframe (eBezTriple_KeyframeTypes) */
} BezTriple;

/* note; alfa location in struct is abused by Key system */
typedef struct BPoint {
	float vec[4];
	float alfa, weight;		/* alfa: tilt in 3D View, weight: used for softbody goal weight */
	short f1, hide;			/* f1: selection status,  hide: is point hidden or not */
	float radius, pad;		/* user-set radius per point for bevelling etc */
} BPoint;

typedef struct Nurb {
	struct Nurb *next, *prev;	/* multiple nurbs per curve object are allowed */
	short type;
	short mat_nr;		/* index into material list */
	short hide, flag;
	short pntsu, pntsv;		/* number of points in the U or V directions */
	short resolu, resolv;	/* tesselation resolution in the U or V directions */
	short orderu, orderv;
	short flagu, flagv;
	
	float *knotsu, *knotsv;
	BPoint *bp;
	BezTriple *bezt;

	short tilt_interp;	/* KEY_LINEAR, KEY_CARDINAL, KEY_BSPLINE */
	short radius_interp;
	
	int charidx;
} Nurb;

typedef struct CharInfo {
	short kern;
	short mat_nr;
	char flag;
	char pad;
	short pad2;
} CharInfo;

typedef struct TextBox {
	float x, y, w, h;
} TextBox;

typedef struct Curve {
	ID id;
	struct AnimData *adt;		/* animation data (must be immediately after id for utilities to use it) */ 
	
	struct BoundBox *bb;
	
	ListBase nurb;		/* actual data, called splines in rna */
	ListBase disp;
	
	ListBase *editnurb;	/* edited data, not in file, use pointer so we can check for it */
	
	struct Object *bevobj, *taperobj, *textoncurve;
	struct Ipo *ipo;	// XXX depreceated... old animation system
	Path *path;
	struct Key *key;
	struct Material **mat;
	
	ListBase bev;
	
	/* texture space, copied as one block in editobject.c */
	float loc[3];
	float size[3];
	float rot[3];

	int texflag; /* keep an int because of give_obdata_texspace() */

	short drawflag, twist_mode,  pad[2];
	float twist_smooth, pad2;

	short pathlen, totcol;
	short flag, bevresol;
	float width, ext1, ext2;
	
	/* default */
	short resolu, resolv;
	short resolu_ren, resolv_ren;

	/* edit, index in nurb list */
	int actnu;
	/* edit, last selected bpoint */
	BPoint *lastselbp;
	
	/* font part */
	short len, lines, pos, spacemode;
	float spacing, linedist, shear, fsize, wordspace, ulpos, ulheight;
	float xof, yof;
	float linewidth;

	char *str;
	struct SelBox *selboxes;
	struct EditFont *editfont;
	
	char family[24];
	struct VFont *vfont;
	struct VFont *vfontb;
	struct VFont *vfonti;
	struct VFont *vfontbi;

	int sepchar;
	
	float ctime;			/* current evaltime - for use by Objects parented to curves */
	int totbox, actbox;
	struct TextBox *tb;	
	
	int selstart, selend;	
	
	struct CharInfo *strinfo;	
	struct CharInfo curinfo;
} Curve;

/* **************** CURVE ********************* */

/* texflag */
#define CU_AUTOSPACE	1

/* drawflag */
#define CU_HIDE_HANDLES	(1 << 0)
#define CU_HIDE_NORMALS	(1 << 1)

/* flag */
#define CU_3D			1
#define CU_FRONT		2
#define CU_BACK			4
#define CU_PATH			8
#define CU_FOLLOW		16
#define CU_UV_ORCO		32
#define CU_NOPUNOFLIP	64
#define CU_STRETCH		128
#define CU_OFFS_PATHDIST	256
#define CU_FAST			512 /* Font: no filling inside editmode */
#define CU_RETOPO               1024
#define CU_DS_EXPAND	2048
#define CU_PATH_RADIUS	4096 /* make use of the path radius if this is enabled (default for new curves) */

/* twist mode */
#define CU_TWIST_Z_UP			0
// #define CU_TWIST_Y_UP			1 // not used yet
// #define CU_TWIST_X_UP			2
#define CU_TWIST_MINIMUM		3
#define CU_TWIST_TANGENT		4

/* spacemode */
#define CU_LEFT			0
#define CU_MIDDLE		1
#define CU_RIGHT		2
#define CU_JUSTIFY		3
#define CU_FLUSH		4

/* flag (nurb) */
#define CU_SMOOTH		1
#define CU_2D			8 /* moved from type since 2.4x */

/* type (nurb) */
#define CU_POLY			0
#define CU_BEZIER		1
#define CU_BSPLINE		2
#define CU_CARDINAL		3
#define CU_NURBS		4
#define CU_TYPE			(CU_POLY|CU_BEZIER|CU_BSPLINE|CU_CARDINAL|CU_NURBS)

		/* only for adding */
#define CU_PRIMITIVE	0xF00

		/* 2 or 4 points */
#define CU_PRIM_CURVE	0x100
		/* 8 points circle */
#define CU_PRIM_CIRCLE	0x200
		/* 4x4 patch Nurb */
#define CU_PRIM_PATCH	0x300
#define CU_PRIM_TUBE	0x400
#define CU_PRIM_SPHERE	0x500
#define CU_PRIM_DONUT	0x600
		/* 5 points,  5th order straight line (for anim path) */
#define CU_PRIM_PATH	0x700


/* flagu flagv (nurb) */
#define CU_CYCLIC		1

/* *************** BEZTRIPLE **************** */

/* h1 h2 (beztriple) */
typedef enum eBezTriple_Handle {
	HD_FREE	= 0,
	HD_AUTO,
	HD_VECT,
	HD_ALIGN,
	HD_AUTO_ANIM
} eBezTriple_Handle;

/* interpolation modes (used only for BezTriple->ipo) */
typedef enum eBezTriple_Interpolation {
	BEZT_IPO_CONST = 0,	/* constant interpolation */
	BEZT_IPO_LIN,		/* linear interpolation */
	BEZT_IPO_BEZ,		/* bezier interpolation */
} eBezTriple_Interpolation;

/* types of keyframe (used only for BezTriple->hide when BezTriple is used in F-Curves) */
typedef enum eBezTriple_KeyframeType {
	BEZT_KEYTYPE_KEYFRAME = 0,	/* default - 'proper' Keyframe */
<<<<<<< HEAD
=======
	BEZT_KEYTYPE_EXTREME,		/* 'extreme' keyframe */
>>>>>>> 8ea29046
	BEZT_KEYTYPE_BREAKDOWN,		/* 'breakdown' keyframe */
} eBezTriple_KeyframeType;

/* checks if the given BezTriple is selected */
#define BEZSELECTED(bezt) (((bezt)->f2 & SELECT) || ((bezt)->f1 & SELECT) || ((bezt)->f3 & SELECT))
#define BEZSELECTED_HIDDENHANDLES(cu, bezt)   (((cu)->drawflag & CU_HIDE_HANDLES) ? (bezt)->f2 & SELECT : BEZSELECTED(bezt))

/* *************** CHARINFO **************** */

/* flag */
#define CU_STYLE		(1+2)
#define CU_BOLD			1
#define CU_ITALIC		2
#define CU_UNDERLINE	4
#define CU_WRAP			8	/* wordwrap occured here */

#endif
<|MERGE_RESOLUTION|>--- conflicted
+++ resolved
@@ -310,10 +310,7 @@
 /* types of keyframe (used only for BezTriple->hide when BezTriple is used in F-Curves) */
 typedef enum eBezTriple_KeyframeType {
 	BEZT_KEYTYPE_KEYFRAME = 0,	/* default - 'proper' Keyframe */
-<<<<<<< HEAD
-=======
 	BEZT_KEYTYPE_EXTREME,		/* 'extreme' keyframe */
->>>>>>> 8ea29046
 	BEZT_KEYTYPE_BREAKDOWN,		/* 'breakdown' keyframe */
 } eBezTriple_KeyframeType;
 

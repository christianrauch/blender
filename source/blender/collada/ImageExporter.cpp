--- conflicted
+++ resolved
@@ -1,10 +1,5 @@
-<<<<<<< HEAD
-/**
- * $Id: ImageExporter.cpp 33274 2010-11-23 23:58:12Z jesterking $
-=======
 /*
  * $Id$
->>>>>>> 99ee18c6
  *
  * ***** BEGIN GPL LICENSE BLOCK *****
  *

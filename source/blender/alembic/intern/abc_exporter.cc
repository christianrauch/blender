/*
 * ***** BEGIN GPL LICENSE BLOCK *****
 *
 * This program is free software; you can redistribute it and/or
 * modify it under the terms of the GNU General Public License
 * as published by the Free Software Foundation; either version 2
 * of the License, or (at your option) any later version.
 *
 * This program is distributed in the hope that it will be useful,
 * but WITHOUT ANY WARRANTY; without even the implied warranty of
 * MERCHANTABILITY or FITNESS FOR A PARTICULAR PURPOSE.  See the
 * GNU General Public License for more details.
 *
 * You should have received a copy of the GNU General Public License
 * along with this program; if not, write to the Free Software Foundation,
 * Inc., 51 Franklin Street, Fifth Floor, Boston, MA 02110-1301, USA.
 *
 * Contributor(s): Esteban Tovagliari, Cedric Paille, Kevin Dietrich
 *
 * ***** END GPL LICENSE BLOCK *****
 */

#include "abc_exporter.h"

#include <cmath>

#include "abc_archive.h"
#include "abc_camera.h"
#include "abc_curves.h"
#include "abc_hair.h"
#include "abc_mesh.h"
#include "abc_nurbs.h"
#include "abc_points.h"
#include "abc_transform.h"
#include "abc_util.h"

extern "C" {
#include "DNA_camera_types.h"
#include "DNA_curve_types.h"
#include "DNA_mesh_types.h"
#include "DNA_modifier_types.h"
#include "DNA_object_types.h"
#include "DNA_scene_types.h"
#include "DNA_space_types.h"  /* for FILE_MAX */

#include "BLI_string.h"

#ifdef WIN32
/* needed for MSCV because of snprintf from BLI_string */
#  include "BLI_winstuff.h"
#endif

#include "BKE_anim.h"
#include "BKE_global.h"
#include "BKE_idprop.h"
#include "BKE_main.h"
#include "BKE_modifier.h"
#include "BKE_particle.h"
#include "BKE_scene.h"
}

using Alembic::Abc::TimeSamplingPtr;
using Alembic::Abc::OBox3dProperty;

/* ************************************************************************** */

ExportSettings::ExportSettings()
    : scene(NULL)
	, logger()
    , selected_only(false)
    , visible_layers_only(false)
    , renderable_only(false)
    , frame_start(1)
    , frame_end(1)
    , frame_step_xform(1)
    , frame_step_shape(1)
    , shutter_open(0.0)
    , shutter_close(1.0)
    , global_scale(1.0f)
    , flatten_hierarchy(false)
    , export_normals(false)
    , export_uvs(false)
    , export_vcols(false)
    , export_face_sets(false)
    , export_vweigths(false)
    , export_hair(true)
    , export_particles(true)
    , apply_subdiv(false)
    , use_subdiv_schema(false)
    , export_child_hairs(true)
    , export_ogawa(true)
    , pack_uv(false)
    , triangulate(false)
    , quad_method(0)
    , ngon_method(0)
    , do_convert_axis(false)
{}

static bool object_is_smoke_sim(Object *ob)
{
	ModifierData *md = modifiers_findByType(ob, eModifierType_Smoke);

	if (md) {
		SmokeModifierData *smd = reinterpret_cast<SmokeModifierData *>(md);
		return (smd->type == MOD_SMOKE_TYPE_DOMAIN);
	}

	return false;
}

static bool object_type_is_exportable(Object *ob)
{
	switch (ob->type) {
		case OB_MESH:
			if (object_is_smoke_sim(ob)) {
				return false;
			}

			return true;
		case OB_EMPTY:
		case OB_CURVE:
		case OB_SURF:
		case OB_CAMERA:
			return true;
		default:
			return false;
	}
}


/**
 * Returns whether this object should be exported into the Alembic file.
 *
 * @param settings export settings, used for options like 'selected only'.
 * @param ob the object's base in question.
 * @param is_duplicated normally false; true when the object is instanced
 *                      into the scene by a dupli-object (e.g. part of a
 *                      dupligroup). This ignores selection and layer
 *                      visibility, and assumes that the dupli-object itself
 *                      (e.g. the group-instantiating empty) is exported.
 */
static bool export_object(const ExportSettings * const settings, const Base * const ob_base,
                          bool is_duplicated)
{
	if (!is_duplicated) {
		/* These two tests only make sense when the object isn't being instanced
		 * into the scene. When it is, its exportability is determined by
		 * its dupli-object and the DupliObject::no_draw property. */
		if (settings->selected_only && !object_selected(ob_base)) {
			return false;
		}
		// FIXME Sybren: handle these cleanly (maybe just remove code), now using active scene layer instead.
		if (settings->visible_layers_only && (ob_base->flag & BASE_VISIBLED) == 0) {
			return false;
		}
	}

	//	if (settings->renderable_only && (ob->restrictflag & OB_RESTRICT_RENDER)) {
	//		return false;
	//	}

	return true;
}

/* ************************************************************************** */

AbcExporter::AbcExporter(Scene *scene, const char *filename, ExportSettings &settings)
    : m_settings(settings)
    , m_filename(filename)
    , m_trans_sampling_index(0)
    , m_shape_sampling_index(0)
    , m_scene(scene)
    , m_writer(NULL)
{}

AbcExporter::~AbcExporter()
{
	/* Free xforms map */
	m_xforms_type::iterator it_x, e_x;
	for (it_x = m_xforms.begin(), e_x = m_xforms.end(); it_x != e_x; ++it_x) {
		delete it_x->second;
	}

	/* Free shapes vector */
	for (int i = 0, e = m_shapes.size(); i != e; ++i) {
		delete m_shapes[i];
	}

	delete m_writer;
}

void AbcExporter::getShutterSamples(double step, bool time_relative,
                                    std::vector<double> &samples)
{
	samples.clear();

	const double time_factor = time_relative ? m_scene->r.frs_sec : 1.0;
	const double shutter_open = m_settings.shutter_open;
	const double shutter_close = m_settings.shutter_close;

	/* sample all frame */
	if (shutter_open == 0.0 && shutter_close == 1.0) {
		for (double t = 0.0; t < 1.0; t += step) {
			samples.push_back((t + m_settings.frame_start) / time_factor);
		}
	}
	else {
		/* sample between shutter open & close */
		const int nsamples = static_cast<int>(std::max((1.0 / step) - 1.0, 1.0));
		const double time_inc = (shutter_close - shutter_open) / nsamples;

		for (double t = shutter_open; t <= shutter_close; t += time_inc) {
			samples.push_back((t + m_settings.frame_start) / time_factor);
		}
	}
}

Alembic::Abc::TimeSamplingPtr AbcExporter::createTimeSampling(double step)
{
	TimeSamplingPtr time_sampling;
	std::vector<double> samples;

	if (m_settings.frame_start == m_settings.frame_end) {
		time_sampling.reset(new Alembic::Abc::TimeSampling());
		return time_sampling;
	}

	getShutterSamples(step, true, samples);

	Alembic::Abc::TimeSamplingType ts(static_cast<uint32_t>(samples.size()), 1.0 / m_scene->r.frs_sec);
	time_sampling.reset(new Alembic::Abc::TimeSampling(ts, samples));

	return time_sampling;
}

void AbcExporter::getFrameSet(double step, std::set<double> &frames)
{
	frames.clear();

	std::vector<double> shutter_samples;

	getShutterSamples(step, false, shutter_samples);

	for (double frame = m_settings.frame_start; frame <= m_settings.frame_end; frame += 1.0) {
		for (int j = 0, e = shutter_samples.size(); j < e; ++j) {
			frames.insert(frame + shutter_samples[j]);
		}
	}
}

void AbcExporter::operator()(Main *bmain, float &progress, bool &was_canceled)
{
	std::string scene_name;

	if (bmain->name[0] != '\0') {
		char scene_file_name[FILE_MAX];
		BLI_strncpy(scene_file_name, bmain->name, FILE_MAX);
		scene_name = scene_file_name;
	}
	else {
		scene_name = "untitled";
	}

	Scene *scene = m_scene;
	const double fps = FPS;
	char buf[16];
	snprintf(buf, 15, "%f", fps);
	const std::string str_fps = buf;

	Alembic::AbcCoreAbstract::MetaData md;
	md.set("FramesPerTimeUnit", str_fps);

	m_writer = new ArchiveWriter(m_filename, scene_name.c_str(), m_settings.export_ogawa, md);

	/* Create time samplings for transforms and shapes. */

	TimeSamplingPtr trans_time = createTimeSampling(m_settings.frame_step_xform);

	m_trans_sampling_index = m_writer->archive().addTimeSampling(*trans_time);

	TimeSamplingPtr shape_time;

	if ((m_settings.frame_step_shape == m_settings.frame_step_xform) ||
	    (m_settings.frame_start == m_settings.frame_end))
	{
		shape_time = trans_time;
		m_shape_sampling_index = m_trans_sampling_index;
	}
	else {
		shape_time = createTimeSampling(m_settings.frame_step_shape);
		m_shape_sampling_index = m_writer->archive().addTimeSampling(*shape_time);
	}

	OBox3dProperty archive_bounds_prop = Alembic::AbcGeom::CreateOArchiveBounds(m_writer->archive(), m_trans_sampling_index);

	createTransformWritersHierarchy(bmain->eval_ctx);
	createShapeWriters(bmain->eval_ctx);

	/* Make a list of frames to export. */

	std::set<double> xform_frames;
	getFrameSet(m_settings.frame_step_xform, xform_frames);

	std::set<double> shape_frames;
	getFrameSet(m_settings.frame_step_shape, shape_frames);

	/* Merge all frames needed. */

	std::set<double> frames(xform_frames);
	frames.insert(shape_frames.begin(), shape_frames.end());

	/* Export all frames. */

	std::set<double>::const_iterator begin = frames.begin();
	std::set<double>::const_iterator end = frames.end();

	const float size = static_cast<float>(frames.size());
	size_t i = 0;

	for (; begin != end; ++begin) {
		progress = (++i / size);

		if (G.is_break) {
			was_canceled = true;
			break;
		}

		const double frame = *begin;

		/* 'frame' is offset by start frame, so need to cancel the offset. */
		setCurrentFrame(bmain, frame - m_settings.frame_start);

		if (shape_frames.count(frame) != 0) {
			for (int i = 0, e = m_shapes.size(); i != e; ++i) {
				m_shapes[i]->write();
			}
		}

		if (xform_frames.count(frame) == 0) {
			continue;
		}

		m_xforms_type::iterator xit, xe;
		for (xit = m_xforms.begin(), xe = m_xforms.end(); xit != xe; ++xit) {
			xit->second->write();
		}

		/* Save the archive 's bounding box. */
		Imath::Box3d bounds;

		for (xit = m_xforms.begin(), xe = m_xforms.end(); xit != xe; ++xit) {
			Imath::Box3d box = xit->second->bounds();
			bounds.extendBy(box);
		}

		archive_bounds_prop.set(bounds);
	}
}

void AbcExporter::createTransformWritersHierarchy(EvaluationContext *eval_ctx)
{
	for (Base *base = static_cast<Base *>(m_settings.sl->object_bases.first); base; base = base->next) {
		Object *ob = base->object;

		if (export_object(&m_settings, base, false)) {
			switch (ob->type) {
				case OB_LAMP:
				case OB_LATTICE:
				case OB_MBALL:
				case OB_SPEAKER:
					/* We do not export transforms for objects of these classes. */
					break;

				default:
					exploreTransform(eval_ctx, base, ob->parent, NULL);
			}
		}
	}
}

void AbcExporter::exploreTransform(EvaluationContext *eval_ctx, Base *ob_base, Object *parent, Object *dupliObParent)
{
	Object *ob = ob_base->object;

	/* If an object isn't exported itself, its duplilist shouldn't be
	 * exported either. */
	if (!export_object(&m_settings, ob_base, dupliObParent != NULL)) {
		return;
	}

	if (object_type_is_exportable(ob)) {
		createTransformWriter(ob, parent, dupliObParent);
	}

	ListBase *lb = object_duplilist(eval_ctx, m_scene, ob);

	if (lb) {
		Base fake_base = *ob_base;  // copy flags (like selection state) from the real object.
		fake_base.next = fake_base.prev = NULL;

		DupliObject *link = static_cast<DupliObject *>(lb->first);
		Object *dupli_ob = NULL;
		Object *dupli_parent = NULL;
		
		for (; link; link = link->next) {
			/* This skips things like custom bone shapes. */
			if (m_settings.renderable_only && link->no_draw) {
				continue;
			}

			if (link->type == OB_DUPLIGROUP) {
				dupli_ob = link->ob;
				dupli_parent = (dupli_ob->parent) ? dupli_ob->parent : ob;

				fake_base.object = dupli_ob;
				exploreTransform(eval_ctx, &fake_base, dupli_parent, ob);
			}
		}
	}

	free_object_duplilist(lb);
}

AbcTransformWriter * AbcExporter::createTransformWriter(Object *ob, Object *parent, Object *dupliObParent)
{
	/* An object should not be its own parent, or we'll get infinite loops. */
	BLI_assert(ob != parent);
	BLI_assert(ob != dupliObParent);

	std::string name;
	if (m_settings.flatten_hierarchy) {
		name = get_id_name(ob);
	}
	else {
		name = get_object_dag_path_name(ob, dupliObParent);
	}

	/* check if we have already created a transform writer for this object */
	AbcTransformWriter *my_writer = getXForm(name);
	if (my_writer != NULL){
		return my_writer;
	}

	AbcTransformWriter *parent_writer = NULL;
	Alembic::Abc::OObject alembic_parent;

	if (m_settings.flatten_hierarchy || parent == NULL) {
		/* Parentless objects still have the "top object" as parent
		 * in Alembic. */
		alembic_parent = m_writer->archive().getTop();
	}
	else {
		/* Since there are so many different ways to find parents (as evident
		 * in the number of conditions below), we can't really look up the
		 * parent by name. We'll just call createTransformWriter(), which will
		 * return the parent's AbcTransformWriter pointer. */
		if (parent->parent) {
			if (parent == dupliObParent) {
				parent_writer = createTransformWriter(parent, parent->parent, NULL);
			}
			else {
				parent_writer = createTransformWriter(parent, parent->parent, dupliObParent);
			}
		}
		else if (parent == dupliObParent) {
			if (dupliObParent->parent == NULL) {
				parent_writer = createTransformWriter(parent, NULL, NULL);
			}
			else {
				parent_writer = createTransformWriter(parent, dupliObParent->parent, dupliObParent->parent);
			}
		}
		else {
			parent_writer = createTransformWriter(parent, dupliObParent, dupliObParent);
		}

		BLI_assert(parent_writer);
		alembic_parent = parent_writer->alembicXform();
	}

	my_writer = new AbcTransformWriter(ob, alembic_parent, parent_writer,
	                                   m_trans_sampling_index, m_settings);

	/* When flattening, the matrix of the dupliobject has to be added. */
	if (m_settings.flatten_hierarchy && dupliObParent) {
		my_writer->m_proxy_from = dupliObParent;
	}

	m_xforms[name] = my_writer;
	return my_writer;
}

void AbcExporter::createShapeWriters(EvaluationContext *eval_ctx)
{
	for (Base *base = static_cast<Base *>(m_settings.sl->object_bases.first); base; base = base->next) {
		exploreObject(eval_ctx, base, NULL);
	}
}

void AbcExporter::exploreObject(EvaluationContext *eval_ctx, Base *ob_base, Object *dupliObParent)
{
	/* If an object isn't exported itself, its duplilist shouldn't be
	 * exported either. */
	if (!export_object(&m_settings, ob_base, dupliObParent != NULL)) {
		return;
	}

	createShapeWriter(ob_base, dupliObParent);
	
	Object *ob = ob_base->object;
	ListBase *lb = object_duplilist(eval_ctx, m_scene, ob);

	if (lb) {
		Base fake_base = *ob_base;  // copy flags (like selection state) from the real object.
		fake_base.next = fake_base.prev = NULL;

		DupliObject *link = static_cast<DupliObject *>(lb->first);

		for (; link; link = link->next) {
			/* This skips things like custom bone shapes. */
			if (m_settings.renderable_only && link->no_draw) {
				continue;
			}
			if (link->type == OB_DUPLIGROUP) {
				fake_base.object = link->ob;
				exploreObject(eval_ctx, &fake_base, ob);
			}
		}
	}

	free_object_duplilist(lb);
}

void AbcExporter::createParticleSystemsWriters(Object *ob, AbcTransformWriter *xform)
{
	if (!m_settings.export_hair && !m_settings.export_particles) {
		return;
	}

	ParticleSystem *psys = static_cast<ParticleSystem *>(ob->particlesystem.first);

	for (; psys; psys = psys->next) {
		if (!psys_check_enabled(ob, psys, G.is_rendering) || !psys->part) {
			continue;
		}

		if (m_settings.export_hair && psys->part->type == PART_HAIR) {
			m_settings.export_child_hairs = true;
			m_shapes.push_back(new AbcHairWriter(m_scene, ob, xform, m_shape_sampling_index, m_settings, psys));
		}
		else if (m_settings.export_particles && psys->part->type == PART_EMITTER) {
			m_shapes.push_back(new AbcPointsWriter(m_scene, ob, xform, m_shape_sampling_index, m_settings, psys));
		}
	}
}

void AbcExporter::createShapeWriter(Base *ob_base, Object *dupliObParent)
{
<<<<<<< HEAD
	Object *ob = ob_base->object;

	if (!object_is_shape(ob)) {
=======
	if (!object_type_is_exportable(ob)) {
>>>>>>> 6ed15c5a
		return;
	}

	std::string name;

	if (m_settings.flatten_hierarchy) {
		name = get_id_name(ob);
	}
	else {
		name = get_object_dag_path_name(ob, dupliObParent);
	}
	
	AbcTransformWriter *xform = getXForm(name);

	if (!xform) {
		ABC_LOG(m_settings.logger) << __func__ << ": xform " << name << " is NULL\n";
		return;
	}

	createParticleSystemsWriters(ob, xform);

	switch (ob->type) {
		case OB_MESH:
		{
			Mesh *me = static_cast<Mesh *>(ob->data);

			if (!me || me->totvert == 0) {
				return;
			}

			m_shapes.push_back(new AbcMeshWriter(m_scene, ob, xform, m_shape_sampling_index, m_settings));
			break;
		}
		case OB_SURF:
		{
			Curve *cu = static_cast<Curve *>(ob->data);

			if (!cu) {
				return;
			}

			m_shapes.push_back(new AbcNurbsWriter(m_scene, ob, xform, m_shape_sampling_index, m_settings));
			break;
		}
		case OB_CURVE:
		{
			Curve *cu = static_cast<Curve *>(ob->data);

			if (!cu) {
				return;
			}

			m_shapes.push_back(new AbcCurveWriter(m_scene, ob, xform, m_shape_sampling_index, m_settings));
			break;
		}
		case OB_CAMERA:
		{
			Camera *cam = static_cast<Camera *>(ob->data);

			if (cam->type == CAM_PERSP) {
				m_shapes.push_back(new AbcCameraWriter(m_scene, ob, xform, m_shape_sampling_index, m_settings));
			}

			break;
		}
	}
}

AbcTransformWriter *AbcExporter::getXForm(const std::string &name)
{
	std::map<std::string, AbcTransformWriter *>::iterator it = m_xforms.find(name);

	if (it == m_xforms.end()) {
		return NULL;
	}

	return it->second;
}

void AbcExporter::setCurrentFrame(Main *bmain, double t)
{
	m_scene->r.cfra = static_cast<int>(t);
	m_scene->r.subframe = static_cast<float>(t) - m_scene->r.cfra;
	BKE_scene_update_for_newframe(bmain->eval_ctx, bmain, m_scene);
}<|MERGE_RESOLUTION|>--- conflicted
+++ resolved
@@ -556,13 +556,9 @@
 
 void AbcExporter::createShapeWriter(Base *ob_base, Object *dupliObParent)
 {
-<<<<<<< HEAD
 	Object *ob = ob_base->object;
 
-	if (!object_is_shape(ob)) {
-=======
 	if (!object_type_is_exportable(ob)) {
->>>>>>> 6ed15c5a
 		return;
 	}
 

--- conflicted
+++ resolved
@@ -1234,16 +1234,6 @@
 #define DEPSGRAPH_WORKAROUND_HACK
 
 #ifdef DEPSGRAPH_WORKAROUND_HACK
-<<<<<<< HEAD
-static void tag_dependend_objects_for_render(Scene *scene, int UNUSED(renderlay))
-{
-	FOREACH_OBJECT_RENDERABLE_BEGIN(scene, object)
-	{
-		if (object->type == OB_MESH) {
-			if (RE_allow_render_generic_object(object)) {
-				ModifierData *md;
-				VirtualModifierData virtualModifierData;
-=======
 static void tag_dependend_object_for_render(Scene *scene, Object *object);
 
 static void tag_dependend_group_for_render(Scene *scene, Group *group)
@@ -1265,53 +1255,11 @@
 		if (RE_allow_render_generic_object(object)) {
 			ModifierData *md;
 			VirtualModifierData virtualModifierData;
->>>>>>> d1be30f7
 
 			if (object->particlesystem.first) {
-				DAG_id_tag_update(&object->id, OB_RECALC_DATA);
-			}
-
-<<<<<<< HEAD
-					if (md->type == eModifierType_Boolean) {
-						BooleanModifierData *bmd = (BooleanModifierData *)md;
-						if (bmd->object && bmd->object->type == OB_MESH) {
-							DEG_id_tag_update(&bmd->object->id, OB_RECALC_DATA);
-						}
-					}
-					else if (md->type == eModifierType_Array) {
-						ArrayModifierData *amd = (ArrayModifierData *)md;
-						if (amd->start_cap && amd->start_cap->type == OB_MESH) {
-							DEG_id_tag_update(&amd->start_cap->id, OB_RECALC_DATA);
-						}
-						if (amd->end_cap && amd->end_cap->type == OB_MESH) {
-							DEG_id_tag_update(&amd->end_cap->id, OB_RECALC_DATA);
-						}
-					}
-					else if (md->type == eModifierType_Shrinkwrap) {
-						ShrinkwrapModifierData *smd = (ShrinkwrapModifierData *)md;
-						if (smd->target  && smd->target->type == OB_MESH) {
-							DEG_id_tag_update(&smd->target->id, OB_RECALC_DATA);
-						}
-					}
-					else if (md->type == eModifierType_ParticleSystem) {
-						ParticleSystemModifierData *psmd = (ParticleSystemModifierData *)md;
-						ParticleSystem *psys = psmd->psys;
-						ParticleSettings *part = psys->part;
-						switch (part->ren_as) {
-							case PART_DRAW_OB:
-								if (part->dup_ob != NULL) {
-									DEG_id_tag_update(&part->dup_ob->id, OB_RECALC_DATA);
-								}
-								break;
-							case PART_DRAW_GR:
-								if (part->dup_group != NULL) {
-									for (GroupObject *go = part->dup_group->gobject.first;
-									     go != NULL;
-									     go = go->next)
-									{
-										DEG_id_tag_update(&go->ob->id, OB_RECALC_DATA);
-									}
-=======
+				DEG_id_tag_update(&object->id, OB_RECALC_DATA);
+			}
+
 			for (md = modifiers_getVirtualModifierList(object, &virtualModifierData);
 			     md;
 			     md = md->next)
@@ -1323,22 +1271,22 @@
 				if (md->type == eModifierType_Boolean) {
 					BooleanModifierData *bmd = (BooleanModifierData *)md;
 					if (bmd->object && bmd->object->type == OB_MESH) {
-						DAG_id_tag_update(&bmd->object->id, OB_RECALC_DATA);
+						DEG_id_tag_update(&bmd->object->id, OB_RECALC_DATA);
 					}
 				}
 				else if (md->type == eModifierType_Array) {
 					ArrayModifierData *amd = (ArrayModifierData *)md;
 					if (amd->start_cap && amd->start_cap->type == OB_MESH) {
-						DAG_id_tag_update(&amd->start_cap->id, OB_RECALC_DATA);
+						DEG_id_tag_update(&amd->start_cap->id, OB_RECALC_DATA);
 					}
 					if (amd->end_cap && amd->end_cap->type == OB_MESH) {
-						DAG_id_tag_update(&amd->end_cap->id, OB_RECALC_DATA);
+						DEG_id_tag_update(&amd->end_cap->id, OB_RECALC_DATA);
 					}
 				}
 				else if (md->type == eModifierType_Shrinkwrap) {
 					ShrinkwrapModifierData *smd = (ShrinkwrapModifierData *)md;
 					if (smd->target  && smd->target->type == OB_MESH) {
-						DAG_id_tag_update(&smd->target->id, OB_RECALC_DATA);
+						DEG_id_tag_update(&smd->target->id, OB_RECALC_DATA);
 					}
 				}
 				else if (md->type == eModifierType_ParticleSystem) {
@@ -1348,7 +1296,7 @@
 					switch (part->ren_as) {
 						case PART_DRAW_OB:
 							if (part->dup_ob != NULL) {
-								DAG_id_tag_update(&part->dup_ob->id, OB_RECALC_DATA);
+								DEG_id_tag_update(&part->dup_ob->id, OB_RECALC_DATA);
 							}
 							break;
 						case PART_DRAW_GR:
@@ -1357,8 +1305,7 @@
 								     go != NULL;
 								     go = go->next)
 								{
-									DAG_id_tag_update(&go->ob->id, OB_RECALC_DATA);
->>>>>>> d1be30f7
+									DEG_id_tag_update(&go->ob->id, OB_RECALC_DATA);
 								}
 							}
 							break;
@@ -1367,52 +1314,19 @@
 			}
 		}
 	}
-<<<<<<< HEAD
-	FOREACH_OBJECT_RENDERABLE_END;
-}
-#endif
-
-#define DEPSGRAPH_WORKAROUND_GROUP_HACK
-
-#ifdef DEPSGRAPH_WORKAROUND_GROUP_HACK
-/**
- * Make sure the COLLECTION_VIEWPORT / COLLECTION_RENDER is considered
- * for the collections visibility.
- *
- * This won't be needed anymore once we have depsgraph per render engine.
- */
-static void tag_groups_for_render(Render *re)
-{
-	for (Group *group = re->main->group.first; group; group = group->id.next) {
-		DEG_id_tag_update(&group->id, 0);
-	}
-
-#ifdef WITH_FREESTYLE
-	if (re->freestyle_bmain) {
-		for (Group *group = re->freestyle_bmain->group.first; group; group = group->id.next) {
-			DEG_id_tag_update(&group->id, 0);
-		}
-	}
-#endif
-=======
 	if (object->dup_group != NULL) {
 		tag_dependend_group_for_render(scene, object->dup_group);
 	}
 }
 
-static void tag_dependend_objects_for_render(Main *bmain, Scene *scene, int renderlay)
-{
-	Scene *sce_iter;
-	Base *base;
+static void tag_dependend_objects_for_render(Main *bmain, Scene *scene)
+{
 	BKE_main_id_tag_idcode(bmain, ID_GR, LIB_TAG_DOIT, false);
-	for (SETLOOPER(scene, sce_iter, base)) {
-		Object *object = base->object;
-		if ((base->lay & renderlay) == 0) {
-			continue;
-		}
+	FOREACH_OBJECT_RENDERABLE_BEGIN(scene, object)
+	{
 		tag_dependend_object_for_render(scene, object);
 	}
->>>>>>> d1be30f7
+	FOREACH_OBJECT_RENDERABLE_END;
 }
 #endif
 
@@ -1420,14 +1334,11 @@
 {
 	bNode *node;
 	Scene *sce;
-#ifdef DEPSGRAPH_WORKAROUND_HACK
-	int renderlay = re->lay;
-#endif
 	
 	for (sce = re->main->scene.first; sce; sce = sce->id.next) {
 		sce->id.tag &= ~LIB_TAG_DOIT;
 #ifdef DEPSGRAPH_WORKAROUND_HACK
-		tag_dependend_objects_for_render(re->main, sce, renderlay);
+		tag_dependend_objects_for_render(re->main, sce);
 #endif
 	}
 	
@@ -1436,7 +1347,7 @@
 		for (sce = re->freestyle_bmain->scene.first; sce; sce = sce->id.next) {
 			sce->id.tag &= ~LIB_TAG_DOIT;
 #ifdef DEPSGRAPH_WORKAROUND_HACK
-			tag_dependend_objects_for_render(re->freestyle_bmain, sce, renderlay);
+			tag_dependend_objects_for_render(re->freestyle_bmain, sce);
 #endif
 		}
 	}
@@ -1445,7 +1356,7 @@
 	if (RE_GetCamera(re) && composite_needs_render(re->scene, 1)) {
 		re->scene->id.tag |= LIB_TAG_DOIT;
 #ifdef DEPSGRAPH_WORKAROUND_HACK
-		tag_dependend_objects_for_render(re->main, re->scene, renderlay);
+		tag_dependend_objects_for_render(re->main, re->scene);
 #endif
 	}
 	
@@ -1478,7 +1389,7 @@
 							node->flag |= NODE_TEST;
 							node->id->tag |= LIB_TAG_DOIT;
 #ifdef DEPSGRAPH_WORKAROUND_HACK
-							tag_dependend_objects_for_render(re->main, scene, renderlay);
+							tag_dependend_objects_for_render(re->main, scene);
 #endif
 						}
 					}

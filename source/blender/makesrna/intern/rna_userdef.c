--- conflicted
+++ resolved
@@ -751,7 +751,7 @@
 }
 
 static void rna_UserDef_studiolight_show_expanded_set(PointerRNA *ptr, const bool value)
-{	
+{
 	StudioLight *sl = (StudioLight *)ptr->data;
 	sl->flag ^= STUDIOLIGHT_UI_EXPANDED;
 	sl->flag |= value?STUDIOLIGHT_UI_EXPANDED: 0;
@@ -1021,13 +1021,10 @@
 	RNA_def_property_ui_text(prop, "Background", "");
 	RNA_def_property_update(prop, 0, "rna_userdef_update");
 
-<<<<<<< HEAD
 	prop = RNA_def_property(srna, "sub_back", PROP_FLOAT, PROP_COLOR_GAMMA);
 	RNA_def_property_ui_text(prop, "Sub Background", "");
 	RNA_def_property_update(prop, 0, "rna_userdef_update");
-	
-=======
->>>>>>> fb565ddb
+
 	prop = RNA_def_property(srna, "show_header", PROP_BOOLEAN, PROP_NONE);
 	RNA_def_property_ui_text(prop, "Show Header", "");
 	RNA_def_property_update(prop, 0, "rna_userdef_update");
@@ -1088,14 +1085,11 @@
 	RNA_def_property_ui_text(prop, "Tool Widget Colors", "");
 	RNA_def_property_update(prop, 0, "rna_userdef_update");
 
-<<<<<<< HEAD
 	prop = RNA_def_property(srna, "wcol_toolbar_item", PROP_POINTER, PROP_NONE);
 	RNA_def_property_flag(prop, PROP_NEVER_NULL);
 	RNA_def_property_ui_text(prop, "Toolbar Item Widget Colors", "");
 	RNA_def_property_update(prop, 0, "rna_userdef_update");
-	
-=======
->>>>>>> fb565ddb
+
 	prop = RNA_def_property(srna, "wcol_radio", PROP_POINTER, PROP_NONE);
 	RNA_def_property_flag(prop, PROP_NEVER_NULL);
 	RNA_def_property_ui_text(prop, "Radio Widget Colors", "");
@@ -1205,13 +1199,10 @@
 	RNA_def_property_ui_text(prop, "Icon Alpha", "Transparency of icons in the interface, to reduce contrast");
 	RNA_def_property_update(prop, 0, "rna_userdef_update");
 
-<<<<<<< HEAD
 	prop = RNA_def_property(srna, "icon_saturation", PROP_FLOAT, PROP_FACTOR);
 	RNA_def_property_ui_text(prop, "Icon Saturation", "Saturation of icons in the interface");
 	RNA_def_property_update(prop, 0, "rna_userdef_update");
-	
-=======
->>>>>>> fb565ddb
+
 	prop = RNA_def_property(srna, "widget_emboss", PROP_FLOAT, PROP_COLOR_GAMMA);
 	RNA_def_property_float_sdna(prop, NULL, "widget_emboss");
 	RNA_def_property_array(prop, 4);
@@ -2432,26 +2423,6 @@
 	RNA_def_property_update(prop, 0, "rna_userdef_update");
 }
 
-<<<<<<< HEAD
-=======
-static void rna_def_userdef_theme_space_logic(BlenderRNA *brna)
-{
-	StructRNA *srna;
-//	PropertyRNA *prop;
-
-	/* space_logic */
-
-	srna = RNA_def_struct(brna, "ThemeLogicEditor", NULL);
-	RNA_def_struct_sdna(srna, "ThemeSpace");
-	RNA_def_struct_clear_flag(srna, STRUCT_UNDO);
-	RNA_def_struct_ui_text(srna, "Theme Logic Editor", "Theme settings for the Logic Editor");
-
-	rna_def_userdef_theme_spaces_main(srna);
-
-}
-
-
->>>>>>> fb565ddb
 static void rna_def_userdef_theme_space_buts(BlenderRNA *brna)
 {
 	StructRNA *srna;
@@ -2468,47 +2439,6 @@
 
 }
 
-<<<<<<< HEAD
-=======
-static void rna_def_userdef_theme_space_time(BlenderRNA *brna)
-{
-	StructRNA *srna;
-	PropertyRNA *prop;
-
-	/* space_time */
-
-	srna = RNA_def_struct(brna, "ThemeTimeline", NULL);
-	RNA_def_struct_sdna(srna, "ThemeSpace");
-	RNA_def_struct_clear_flag(srna, STRUCT_UNDO);
-	RNA_def_struct_ui_text(srna, "Theme Timeline", "Theme settings for the Timeline");
-
-	rna_def_userdef_theme_spaces_main(srna);
-
-	prop = RNA_def_property(srna, "grid", PROP_FLOAT, PROP_COLOR_GAMMA);
-	RNA_def_property_array(prop, 3);
-	RNA_def_property_ui_text(prop, "Grid", "");
-	RNA_def_property_update(prop, 0, "rna_userdef_update");
-
-	prop = RNA_def_property(srna, "frame_current", PROP_FLOAT, PROP_COLOR_GAMMA);
-	RNA_def_property_float_sdna(prop, NULL, "cframe");
-	RNA_def_property_array(prop, 3);
-	RNA_def_property_ui_text(prop, "Current Frame", "");
-	RNA_def_property_update(prop, 0, "rna_userdef_update");
-
-	prop = RNA_def_property(srna, "time_keyframe", PROP_FLOAT, PROP_COLOR_GAMMA);
-	RNA_def_property_float_sdna(prop, NULL, "time_keyframe");
-	RNA_def_property_array(prop, 3);
-	RNA_def_property_ui_text(prop, "Keyframe", "Base color for keyframe indicator lines");
-	RNA_def_property_update(prop, 0, "rna_userdef_update");
-
-	prop = RNA_def_property(srna, "time_grease_pencil", PROP_FLOAT, PROP_COLOR_GAMMA);
-	RNA_def_property_float_sdna(prop, NULL, "time_gp_keyframe");
-	RNA_def_property_array(prop, 3);
-	RNA_def_property_ui_text(prop, "Grease Pencil", "Color of Grease Pencil keyframes");
-	RNA_def_property_update(prop, 0, "rna_userdef_update");
-}
-
->>>>>>> fb565ddb
 static void rna_def_userdef_theme_space_image(BlenderRNA *brna)
 {
 	StructRNA *srna;
@@ -3280,15 +3210,6 @@
 	RNA_def_property_struct_type(prop, "ThemeNodeEditor");
 	RNA_def_property_ui_text(prop, "Node Editor", "");
 
-<<<<<<< HEAD
-=======
-	prop = RNA_def_property(srna, "logic_editor", PROP_POINTER, PROP_NONE);
-	RNA_def_property_flag(prop, PROP_NEVER_NULL);
-	RNA_def_property_pointer_sdna(prop, NULL, "tlogic");
-	RNA_def_property_struct_type(prop, "ThemeLogicEditor");
-	RNA_def_property_ui_text(prop, "Logic Editor", "");
-
->>>>>>> fb565ddb
 	prop = RNA_def_property(srna, "outliner", PROP_POINTER, PROP_NONE);
 	RNA_def_property_flag(prop, PROP_NEVER_NULL);
 	RNA_def_property_pointer_sdna(prop, NULL, "toops");
@@ -3819,7 +3740,7 @@
 	RNA_def_property_boolean_sdna(prop, NULL, "manipulator_flag", USER_MANIPULATOR_DRAW_NAVIGATE);
 	RNA_def_property_ui_text(prop, "Navigate Manipulator", "Use 3D navigation manipulator");
 	RNA_def_property_update(prop, 0, "rna_userdef_show_manipulator_update");
-	
+
 	/* TODO, expose once it's working. */
 #if 0
 	prop = RNA_def_property(srna, "show_manipulator_shaded", PROP_BOOLEAN, PROP_NONE);
@@ -4176,23 +4097,6 @@
 		{0, NULL, 0, NULL, NULL}
 	};
 
-<<<<<<< HEAD
-=======
-	static const EnumPropertyItem draw_method_items[] = {
-		{USER_DRAW_AUTOMATIC, "AUTOMATIC", 0, "Automatic", "Automatically set based on graphics card and driver"},
-		{USER_DRAW_TRIPLE, "TRIPLE_BUFFER", 0, "Triple Buffer",
-		                   "Use a third buffer for minimal redraws at the cost of more memory"},
-		{USER_DRAW_OVERLAP, "OVERLAP", 0, "Overlap",
-		                    "Redraw all overlapping regions, minimal memory usage but more redraws"},
-		{USER_DRAW_OVERLAP_FLIP, "OVERLAP_FLIP", 0, "Overlap Flip",
-		                         "Redraw all overlapping regions, minimal memory usage but more redraws "
-		                         "(for graphics drivers that do flipping)"},
-		{USER_DRAW_FULL, "FULL", 0, "Full",
-		                 "Do a full redraw each time, slow, only use for reference or when everything else fails"},
-		{0, NULL, 0, NULL, NULL}
-	};
-
->>>>>>> fb565ddb
 	static const EnumPropertyItem color_picker_types[] = {
 		{USER_CP_CIRCLE_HSV, "CIRCLE_HSV", 0, "Circle (HSV)", "A circular Hue/Saturation color wheel, with Value slider"},
 		{USER_CP_CIRCLE_HSL, "CIRCLE_HSL", 0, "Circle (HSL)", "A circular Hue/Saturation color wheel, with Lightness slider"},
@@ -4367,16 +4271,6 @@
 	RNA_def_property_range(prop, 0.0f, 1.0f);
 	RNA_def_property_ui_text(prop, "Clip Alpha", "Clip alpha below this threshold in the 3D textured view");
 	RNA_def_property_update(prop, 0, "rna_userdef_update");
-<<<<<<< HEAD
-=======
-
-	prop = RNA_def_property(srna, "use_mipmaps", PROP_BOOLEAN, PROP_NONE);
-	RNA_def_property_boolean_negative_sdna(prop, NULL, "gameflags", USER_DISABLE_MIPMAP);
-	RNA_def_property_ui_text(prop, "Mipmaps",
-	                         "Scale textures for the 3D View (looks nicer but uses more memory and slows image "
-	                         "reloading)");
-	RNA_def_property_update(prop, 0, "rna_userdef_mipmap_update");
->>>>>>> fb565ddb
 
 	prop = RNA_def_property(srna, "use_16bit_textures", PROP_BOOLEAN, PROP_NONE);
 	RNA_def_property_boolean_sdna(prop, NULL, "use_16bit_textures", 1);

/*
 * ***** BEGIN GPL LICENSE BLOCK *****
 *
 * This program is free software; you can redistribute it and/or
 * modify it under the terms of the GNU General Public License
 * as published by the Free Software Foundation; either version 2
 * of the License, or (at your option) any later version.
 *
 * This program is distributed in the hope that it will be useful,
 * but WITHOUT ANY WARRANTY; without even the implied warranty of
 * MERCHANTABILITY or FITNESS FOR A PARTICULAR PURPOSE.  See the
 * GNU General Public License for more details.
 *
 * You should have received a copy of the GNU General Public License
 * along with this program; if not, write to the Free Software Foundation,
 * Inc., 51 Franklin Street, Fifth Floor, Boston, MA 02110-1301, USA.
 *
 * The Original Code is Copyright (C) 2007 Blender Foundation.
 * All rights reserved.
 *
 *
 * Contributor(s): Blender Foundation
 *
 * ***** END GPL LICENSE BLOCK *****
 */

/** \file blender/windowmanager/intern/wm_init_exit.c
 *  \ingroup wm
 *
 * Manage initializing resources and correctly shutting down.
 */

#include <stdlib.h>
#include <stdio.h>
#include <string.h>

#ifdef _WIN32
#  include <windows.h>
#endif

#include "MEM_guardedalloc.h"

#include "CLG_log.h"

#include "DNA_genfile.h"
#include "DNA_scene_types.h"
#include "DNA_userdef_types.h"
#include "DNA_windowmanager_types.h"

#include "BLI_callbacks.h"
#include "BLI_listbase.h"
#include "BLI_path_util.h"
#include "BLI_string.h"
#include "BLI_threads.h"
#include "BLI_utildefines.h"

#include "BLO_writefile.h"
#include "BLO_undofile.h"

#include "BKE_blender.h"
#include "BKE_blender_undo.h"
#include "BKE_context.h"
#include "BKE_screen.h"
#include "BKE_DerivedMesh.h"
#include "BKE_global.h"
#include "BKE_icons.h"
#include "BKE_library.h"
#include "BKE_library_remap.h"
#include "BKE_main.h"
#include "BKE_mball_tessellate.h"
#include "BKE_node.h"
#include "BKE_report.h"
#include "BKE_font.h"

#include "BKE_addon.h"
#include "BKE_appdir.h"
#include "BKE_sequencer.h" /* free seq clipboard */
#include "BKE_studiolight.h"
#include "BKE_material.h" /* clear_matcopybuf */
#include "BKE_tracking.h" /* free tracking clipboard */
#include "BKE_mask.h" /* free mask clipboard */

#include "RE_engine.h"
#include "RE_pipeline.h"        /* RE_ free stuff */

#ifdef WITH_PYTHON
#include "BPY_extern.h"
#endif

#include "GHOST_Path-api.h"
#include "GHOST_C-api.h"

#include "RNA_define.h"

#include "WM_api.h"
#include "WM_types.h"
#include "WM_message.h"

#include "wm_cursors.h"
#include "wm_event_system.h"
#include "wm.h"
#include "wm_files.h"
#include "wm_window.h"

#include "ED_anim_api.h"
#include "ED_armature.h"
#include "ED_gpencil.h"
#include "ED_keyframing.h"
#include "ED_keyframes_edit.h"
#include "ED_node.h"
#include "ED_render.h"
#include "ED_space_api.h"
#include "ED_screen.h"
#include "ED_util.h"
#include "ED_undo.h"

#include "UI_interface.h"
#include "BLF_api.h"
#include "BLT_lang.h"

#include "GPU_material.h"
#include "GPU_draw.h"
#include "GPU_init_exit.h"

#include "BKE_sound.h"
#include "COM_compositor.h"

#include "DEG_depsgraph.h"

#include "DRW_engine.h"

#ifdef WITH_OPENSUBDIV
#  include "BKE_subsurf.h"
#endif

CLG_LOGREF_DECLARE_GLOBAL(WM_LOG_OPERATORS, "wm.operator");
CLG_LOGREF_DECLARE_GLOBAL(WM_LOG_HANDLERS, "wm.handler");
CLG_LOGREF_DECLARE_GLOBAL(WM_LOG_EVENTS, "wm.event");
CLG_LOGREF_DECLARE_GLOBAL(WM_LOG_KEYMAPS, "wm.keymap");
CLG_LOGREF_DECLARE_GLOBAL(WM_LOG_TOOLS, "wm.tool");
CLG_LOGREF_DECLARE_GLOBAL(WM_LOG_MSGBUS_PUB, "wm.msgbus.pub");
CLG_LOGREF_DECLARE_GLOBAL(WM_LOG_MSGBUS_SUB, "wm.msgbus.sub");

static void wm_init_reports(bContext *C)
{
	ReportList *reports = CTX_wm_reports(C);

	BLI_assert(!reports || BLI_listbase_is_empty(&reports->list));

	BKE_reports_init(reports, RPT_STORE);
}
static void wm_free_reports(bContext *C)
{
	ReportList *reports = CTX_wm_reports(C);

	BKE_reports_clear(reports);
}

bool wm_start_with_console = false; /* used in creator.c */

/**
 * Since we cannot know in advance if we will require the draw manager
 * context when starting blender in background mode (specially true with
 * scripts) we deferre the ghost initialization the most as possible
 * so that it does not break anything that can run in headless mode (as in
 * without display server attached).
 **/
static bool opengl_is_init = false;

void WM_init_opengl(void)
{
	/* must be called only once */
	BLI_assert(opengl_is_init == false);

	if (G.background) {
		/* Ghost is still not init elsewhere in background mode. */
		wm_ghost_init(NULL);
	}

	/* Needs to be first to have an ogl context bound. */
	DRW_opengl_context_create();

	GPU_init();
	GPU_set_mipmap(true);
	GPU_set_linear_mipmap(true);
	GPU_set_anisotropic(U.anisotropic_filter);
	GPU_set_gpu_mipmapping(U.use_gpu_mipmap);

	GPU_pass_cache_init();

#ifdef WITH_OPENSUBDIV
	BKE_subsurf_osd_init();
#endif
	opengl_is_init = true;
}

/* only called once, for startup */
void WM_init(bContext *C, int argc, const char **argv)
{

	if (!G.background) {
		wm_ghost_init(C);   /* note: it assigns C to ghost! */
		wm_init_cursor_data();
	}

	GHOST_CreateSystemPaths();

	BKE_addon_pref_type_init();

	wm_operatortype_init();
	WM_menutype_init();
	WM_uilisttype_init();
	wm_manipulatortype_init();
	wm_manipulatorgrouptype_init();

	ED_undosys_type_init();

	BKE_library_callback_free_window_manager_set(wm_close_and_free);   /* library.c */
	BKE_library_callback_free_notifier_reference_set(WM_main_remove_notifier_reference);   /* library.c */
	BKE_region_callback_free_manipulatormap_set(wm_manipulatormap_remove); /* screen.c */
	BKE_region_callback_refresh_tag_manipulatormap_set(WM_manipulatormap_tag_refresh);
	BKE_library_callback_remap_editor_id_reference_set(WM_main_remap_editor_id_reference);   /* library.c */
	BKE_blender_callback_test_break_set(wm_window_testbreak); /* blender.c */
	BKE_spacedata_callback_id_remap_set(ED_spacedata_id_remap); /* screen.c */
	DEG_editors_set_update_cb(ED_render_id_flush_update,
	                          ED_render_scene_update);

	ED_spacetypes_init();   /* editors/space_api/spacetype.c */

	ED_file_init();         /* for fsmenu */
	ED_node_init_butfuncs();

	BLF_init();
	BLT_lang_init();

	/* reports cant be initialized before the wm,
	 * but keep before file reading, since that may report errors */
	wm_init_reports(C);

	WM_msgbus_types_init();

	/* get the default database, plus a wm */
	wm_homefile_read(C, NULL, G.factory_startup, false, true, NULL, NULL);

	BLT_lang_set(NULL);

	if (!G.background) {

#ifdef WITH_INPUT_NDOF
		/* sets 3D mouse deadzone */
		WM_ndof_deadzone_set(U.ndof_deadzone);
#endif
<<<<<<< HEAD
		WM_init_opengl();
=======

		GPU_init();

		GPU_set_mipmap(G_MAIN, !(U.gameflags & USER_DISABLE_MIPMAP));
		GPU_set_linear_mipmap(true);
		GPU_set_anisotropic(G_MAIN, U.anisotropic_filter);
		GPU_set_gpu_mipmapping(G_MAIN, U.use_gpu_mipmap);

#ifdef WITH_OPENSUBDIV
		BKE_subsurf_osd_init();
#endif
>>>>>>> 8a7f3176

		UI_init();
		BKE_studiolight_init();
	}
	else {
		/* Note: Currently only inits icons, which we now want in background mode too
		 * (scripts could use those in background processing...).
		 * In case we do more later, we may need to pass a 'background' flag.
		 * Called from 'UI_init' above */
		BKE_icons_init(1);
	}

	ED_spacemacros_init();

	/* note: there is a bug where python needs initializing before loading the
	 * startup.blend because it may contain PyDrivers. It also needs to be after
	 * initializing space types and other internal data.
	 *
	 * However cant redo this at the moment. Solution is to load python
	 * before wm_homefile_read() or make py-drivers check if python is running.
	 * Will try fix when the crash can be repeated. - campbell. */

#ifdef WITH_PYTHON
	BPY_context_set(C); /* necessary evil */
	BPY_python_start(argc, argv);

	BPY_python_reset(C);
#else
	(void)argc; /* unused */
	(void)argv; /* unused */
#endif

	if (!G.background && !wm_start_with_console)
		GHOST_toggleConsole(3);

	clear_matcopybuf();
	ED_render_clear_mtex_copybuf();

	// glBlendFuncSeparate(GL_SRC_ALPHA, GL_ONE_MINUS_SRC_ALPHA, GL_ONE, GL_ONE_MINUS_SRC_ALPHA);

	wm_history_file_read();

	/* allow a path of "", this is what happens when making a new file */
#if 0
	if (BKE_main_blendfile_path_from_global()[0] == '\0')
		BLI_make_file_string("/", G_MAIN->name, BKE_appdir_folder_default(), "untitled.blend");
#endif

	BLI_strncpy(G.lib, BKE_main_blendfile_path_from_global(), sizeof(G.lib));

#ifdef WITH_COMPOSITOR
	if (1) {
		extern void *COM_linker_hack;
		COM_linker_hack = COM_execute;
	}
#endif

	/* load last session, uses regular file reading so it has to be in end (after init py etc) */
	if (U.uiflag2 & USER_KEEP_SESSION) {
		/* calling WM_recover_last_session(C, NULL) has been moved to creator.c */
		/* that prevents loading both the kept session, and the file on the command line */
	}
	else {
		Main *bmain = CTX_data_main(C);
		/* note, logic here is from wm_file_read_post,
		 * call functions that depend on Python being initialized. */

		/* normally 'wm_homefile_read' will do this,
		 * however python is not initialized when called from this function.
		 *
		 * unlikely any handlers are set but its possible,
		 * note that recovering the last session does its own callbacks. */
		CTX_wm_window_set(C, CTX_wm_manager(C)->windows.first);

		BLI_callback_exec(bmain, NULL, BLI_CB_EVT_VERSION_UPDATE);
		BLI_callback_exec(bmain, NULL, BLI_CB_EVT_LOAD_POST);

		wm_file_read_report(C, bmain);

		if (!G.background) {
			CTX_wm_window_set(C, NULL);
		}
	}
}

void WM_init_splash(bContext *C)
{
	if ((U.uiflag & USER_SPLASH_DISABLE) == 0) {
		wmWindowManager *wm = CTX_wm_manager(C);
		wmWindow *prevwin = CTX_wm_window(C);

		if (wm->windows.first) {
			CTX_wm_window_set(C, wm->windows.first);
			WM_operator_name_call(C, "WM_OT_splash", WM_OP_INVOKE_DEFAULT, NULL);
			CTX_wm_window_set(C, prevwin);
		}
	}
}

/* free strings of open recent files */
static void free_openrecent(void)
{
	struct RecentFile *recent;

	for (recent = G.recent_files.first; recent; recent = recent->next)
		MEM_freeN(recent->filepath);

	BLI_freelistN(&(G.recent_files));
}


#ifdef WIN32
/* Read console events until there is a key event.  Also returns on any error. */
static void wait_for_console_key(void)
{
	HANDLE hConsoleInput = GetStdHandle(STD_INPUT_HANDLE);

	if (!ELEM(hConsoleInput, NULL, INVALID_HANDLE_VALUE) && FlushConsoleInputBuffer(hConsoleInput)) {
		for (;;) {
			INPUT_RECORD buffer;
			DWORD ignored;

			if (!ReadConsoleInput(hConsoleInput, &buffer, 1, &ignored)) {
				break;
			}

			if (buffer.EventType == KEY_EVENT) {
				break;
			}
		}
	}
}
#endif

static int wm_exit_handler(bContext *C, const wmEvent *event, void *userdata)
{
	WM_exit(C);

	UNUSED_VARS(event, userdata);
	return WM_UI_HANDLER_BREAK;
}

/**
 * Cause a delayed WM_exit() call to avoid leaking memory when trying to exit from within operators.
 */
void wm_exit_schedule_delayed(const bContext *C)
{
	/* What we do here is a little bit hacky, but quite simple and doesn't require bigger
	 * changes: Add a handler wrapping WM_exit() to cause a delayed call of it. */

	wmWindow *win = CTX_wm_window(C);

	/* Use modal UI handler for now. Could add separate WM handlers or so, but probably not worth it. */
	WM_event_add_ui_handler(C, &win->modalhandlers, wm_exit_handler, NULL, NULL, 0);
	WM_event_add_mousemove(C); /* ensure handler actually gets called */
}

/**
 * \note doesn't run exit() call #WM_exit() for that.
 */
void WM_exit_ext(bContext *C, const bool do_python)
{
	wmWindowManager *wm = C ? CTX_wm_manager(C) : NULL;

	/* first wrap up running stuff, we assume only the active WM is running */
	/* modal handlers are on window level freed, others too? */
	/* note; same code copied in wm_files.c */
	if (C && wm) {
		wmWindow *win;

		if (!G.background) {
			struct MemFile *undo_memfile = wm->undo_stack ? ED_undosys_stack_memfile_get_active(wm->undo_stack) : NULL;
			if ((U.uiflag2 & USER_KEEP_SESSION) || (undo_memfile != NULL)) {
				/* save the undo state as quit.blend */
				char filename[FILE_MAX];
				bool has_edited;
				int fileflags = G.fileflags & ~(G_FILE_COMPRESS | G_FILE_HISTORY);

				BLI_make_file_string("/", filename, BKE_tempdir_base(), BLENDER_QUIT_FILE);

				has_edited = ED_editors_flush_edits(C, false);

				if ((has_edited && BLO_write_file(CTX_data_main(C), filename, fileflags, NULL, NULL)) ||
				    (undo_memfile && BLO_memfile_write_file(undo_memfile, filename)))
				{
					printf("Saved session recovery to '%s'\n", filename);
				}
			}
		}

		WM_jobs_kill_all(wm);

		for (win = wm->windows.first; win; win = win->next) {

			CTX_wm_window_set(C, win);  /* needed by operator close callbacks */
			WM_event_remove_handlers(C, &win->handlers);
			WM_event_remove_handlers(C, &win->modalhandlers);
			ED_screen_exit(C, win, WM_window_get_active_screen(win));
		}
	}

	BKE_addon_pref_type_free();
	wm_operatortype_free();
	wm_dropbox_free();
	WM_menutype_free();
	WM_uilisttype_free();

	/* all non-screen and non-space stuff editors did, like editmode */
	if (C)
		ED_editors_exit(C);

	ED_undosys_type_free();

	free_openrecent();

	BKE_mball_cubeTable_free();

	/* render code might still access databases */
	RE_FreeAllRender();
	RE_engines_exit();

	ED_preview_free_dbase();  /* frees a Main dbase, before BKE_blender_free! */

	if (C && wm)
		wm_free_reports(C);  /* before BKE_blender_free! - since the ListBases get freed there */

	BKE_sequencer_free_clipboard(); /* sequencer.c */
	BKE_tracking_clipboard_free();
	BKE_mask_clipboard_free();
	BKE_vfont_clipboard_free();

#ifdef WITH_COMPOSITOR
	COM_deinitialize();
#endif

	if (opengl_is_init) {
#ifdef WITH_OPENSUBDIV
		BKE_subsurf_osd_cleanup();
#endif

		GPU_free_unused_buffers();

		GPU_exit();
	}

	BKE_blender_free();  /* blender.c, does entire library and spacetypes */
//	free_matcopybuf();
	ANIM_fcurves_copybuf_free();
	ANIM_drivers_copybuf_free();
	ANIM_driver_vars_copybuf_free();
	ANIM_fmodifiers_copybuf_free();
	ED_gpencil_anim_copybuf_free();
	ED_gpencil_strokes_copybuf_free();
	BKE_node_clipboard_clear();

	/* free manipulator-maps after freeing blender, so no deleted data get accessed during cleaning up of areas */
	wm_manipulatormaptypes_free();
	wm_manipulatorgrouptype_free();
	wm_manipulatortype_free();

	BLF_exit();

	if (opengl_is_init) {
		GPU_pass_cache_free();
		DRW_opengl_context_destroy();
	}

#ifdef WITH_INTERNATIONAL
	BLF_free_unifont();
	BLF_free_unifont_mono();
	BLT_lang_free();
#endif

	ANIM_keyingset_infos_exit();

//	free_txt_data();


#ifdef WITH_PYTHON
	/* option not to close python so we can use 'atexit' */
	if (do_python && ((C == NULL) || CTX_py_init_get(C))) {
		/* XXX - old note */
		/* before BKE_blender_free so py's gc happens while library still exists */
		/* needed at least for a rare sigsegv that can happen in pydrivers */

		/* Update for blender 2.5, move after BKE_blender_free because blender now holds references to PyObject's
		 * so decref'ing them after python ends causes bad problems every time
		 * the pyDriver bug can be fixed if it happens again we can deal with it then */
		BPY_python_end();
	}
#else
	(void)do_python;
#endif

<<<<<<< HEAD
=======
	if (!G.background) {
#ifdef WITH_OPENSUBDIV
		BKE_subsurf_osd_cleanup();
#endif

		GPU_global_buffer_pool_free();
		GPU_free_unused_buffers(G_MAIN);

		GPU_exit();
	}

>>>>>>> 8a7f3176
	ED_file_exit(); /* for fsmenu */

	UI_exit();
	BKE_blender_userdef_data_free(&U, false);

	RNA_exit(); /* should be after BPY_python_end so struct python slots are cleared */

	wm_ghost_exit();

	CTX_free(C);

	GHOST_DisposeSystemPaths();

	DNA_sdna_current_free();

	BLI_threadapi_exit();

	/* No need to call this early, rather do it late so that other pieces of Blender using sound may exit cleanly,
	 * see also T50676. */
	BKE_sound_exit();

	CLG_exit();

	BKE_blender_atexit();

	if (MEM_get_memory_blocks_in_use() != 0) {
		size_t mem_in_use = MEM_get_memory_in_use() + MEM_get_memory_in_use();
		printf("Error: Not freed memory blocks: %u, total unfreed memory %f MB\n",
		       MEM_get_memory_blocks_in_use(),
		       (double)mem_in_use / 1024 / 1024);
		MEM_printmemlist();
	}
	wm_autosave_delete();

	BKE_tempdir_session_purge();
}

/**
 * \brief Main exit function to close Blender ordinarily.
 * \note Use #wm_exit_schedule_delayed() to close Blender from an operator. Might leak memory otherwise.
 */
void WM_exit(bContext *C)
{
	WM_exit_ext(C, 1);

	printf("\nBlender quit\n");

#ifdef WIN32
	/* ask user to press a key when in debug mode */
	if (G.debug & G_DEBUG) {
		printf("Press any key to exit . . .\n\n");
		wait_for_console_key();
	}
#endif

	exit(G.is_break == true);
}<|MERGE_RESOLUTION|>--- conflicted
+++ resolved
@@ -167,7 +167,7 @@
  **/
 static bool opengl_is_init = false;
 
-void WM_init_opengl(void)
+void WM_init_opengl(Main *bmain)
 {
 	/* must be called only once */
 	BLI_assert(opengl_is_init == false);
@@ -181,10 +181,10 @@
 	DRW_opengl_context_create();
 
 	GPU_init();
-	GPU_set_mipmap(true);
+	GPU_set_mipmap(bmain, true);
 	GPU_set_linear_mipmap(true);
-	GPU_set_anisotropic(U.anisotropic_filter);
-	GPU_set_gpu_mipmapping(U.use_gpu_mipmap);
+	GPU_set_anisotropic(bmain, U.anisotropic_filter);
+	GPU_set_gpu_mipmapping(bmain, U.use_gpu_mipmap);
 
 	GPU_pass_cache_init();
 
@@ -250,21 +250,7 @@
 		/* sets 3D mouse deadzone */
 		WM_ndof_deadzone_set(U.ndof_deadzone);
 #endif
-<<<<<<< HEAD
-		WM_init_opengl();
-=======
-
-		GPU_init();
-
-		GPU_set_mipmap(G_MAIN, !(U.gameflags & USER_DISABLE_MIPMAP));
-		GPU_set_linear_mipmap(true);
-		GPU_set_anisotropic(G_MAIN, U.anisotropic_filter);
-		GPU_set_gpu_mipmapping(G_MAIN, U.use_gpu_mipmap);
-
-#ifdef WITH_OPENSUBDIV
-		BKE_subsurf_osd_init();
-#endif
->>>>>>> 8a7f3176
+		WM_init_opengl(G_MAIN);
 
 		UI_init();
 		BKE_studiolight_init();
@@ -505,7 +491,7 @@
 		BKE_subsurf_osd_cleanup();
 #endif
 
-		GPU_free_unused_buffers();
+		GPU_free_unused_buffers(G_MAIN);
 
 		GPU_exit();
 	}
@@ -559,20 +545,6 @@
 	(void)do_python;
 #endif
 
-<<<<<<< HEAD
-=======
-	if (!G.background) {
-#ifdef WITH_OPENSUBDIV
-		BKE_subsurf_osd_cleanup();
-#endif
-
-		GPU_global_buffer_pool_free();
-		GPU_free_unused_buffers(G_MAIN);
-
-		GPU_exit();
-	}
-
->>>>>>> 8a7f3176
 	ED_file_exit(); /* for fsmenu */
 
 	UI_exit();

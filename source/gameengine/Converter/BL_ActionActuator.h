--- conflicted
+++ resolved
@@ -50,11 +50,7 @@
 						short	priority,
 						short	end_reset,
 						float	stride) 
-<<<<<<< HEAD
-		: SCA_IActuator(gameobj),
-=======
 		: SCA_IActuator(gameobj, KX_ACT_ACTION),
->>>>>>> 16c1a294
 		
 		m_lastpos(0, 0, 0),
 		m_blendframe(0),
@@ -88,11 +84,8 @@
 	bAction*	GetAction() { return m_action; }
 	void		SetAction(bAction* act) { m_action= act; }
 
-<<<<<<< HEAD
-=======
 #ifndef DISABLE_PYTHON
 
->>>>>>> 16c1a294
 	KX_PYMETHOD_O(BL_ActionActuator,GetChannel);
 	KX_PYMETHOD_DOC(BL_ActionActuator,setChannel);
 

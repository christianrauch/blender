//
// Adjust dynamics settins for this object
//
// $Id$
//
// ***** BEGIN GPL LICENSE BLOCK *****
//
// This program is free software; you can redistribute it and/or
// modify it under the terms of the GNU General Public License
// as published by the Free Software Foundation; either version 2
// of the License, or (at your option) any later version.
//
// This program is distributed in the hope that it will be useful,
// but WITHOUT ANY WARRANTY; without even the implied warranty of
// MERCHANTABILITY or FITNESS FOR A PARTICULAR PURPOSE.  See the
// GNU General Public License for more details.
//
// You should have received a copy of the GNU General Public License
// along with this program; if not, write to the Free Software Foundation,
// Inc., 59 Temple Place - Suite 330, Boston, MA  02111-1307, USA.
//
// The Original Code is Copyright (C) 2001-2002 by NaN Holding BV.
// All rights reserved.
//
// The Original Code is: all of this file.
//
// Contributor(s): none yet.
//
// ***** END GPL LICENSE BLOCK *****

//
// Previously existed as:

// \source\gameengine\GameLogic\SCA_DynamicActuator.cpp

// Please look here for revision history.

#include "KX_SCA_DynamicActuator.h"

#ifdef HAVE_CONFIG_H
#include <config.h>
#endif

#ifndef DISABLE_PYTHON

/* ------------------------------------------------------------------------- */
/* Python functions                                                          */
/* ------------------------------------------------------------------------- */

/* Integration hooks ------------------------------------------------------- */

PyTypeObject KX_SCA_DynamicActuator::Type = {
	PyVarObject_HEAD_INIT(NULL, 0)
	"KX_SCA_DynamicActuator",
	sizeof(PyObjectPlus_Proxy),
	0,
	py_base_dealloc,
	0,
	0,
	0,
	0,
	py_base_repr,
	0,0,0,0,0,0,0,0,0,
	Py_TPFLAGS_DEFAULT | Py_TPFLAGS_BASETYPE,
	0,0,0,0,0,0,0,
	Methods,
	0,
	0,
	&SCA_IActuator::Type,
	0,0,0,0,0,0,
	py_base_new
};

PyMethodDef KX_SCA_DynamicActuator::Methods[] = {
	{NULL,NULL} //Sentinel
};

PyAttributeDef KX_SCA_DynamicActuator::Attributes[] = {
	KX_PYATTRIBUTE_SHORT_RW("mode",0,4,false,KX_SCA_DynamicActuator,m_dyn_operation),
	KX_PYATTRIBUTE_FLOAT_RW("mass",0.0,FLT_MAX,KX_SCA_DynamicActuator,m_setmass),
	{ NULL }	//Sentinel
};

<<<<<<< HEAD
=======
#endif // DISABLE_PYTHON

>>>>>>> 16c1a294
/* ------------------------------------------------------------------------- */
/* Native functions                                                          */
/* ------------------------------------------------------------------------- */

KX_SCA_DynamicActuator::KX_SCA_DynamicActuator(SCA_IObject *gameobj,
													   short dyn_operation,
													   float setmass) :

<<<<<<< HEAD
	SCA_IActuator(gameobj),
=======
	SCA_IActuator(gameobj, KX_ACT_DYNAMIC),
>>>>>>> 16c1a294
	m_dyn_operation(dyn_operation),
	m_setmass(setmass)
{
} /* End of constructor */


KX_SCA_DynamicActuator::~KX_SCA_DynamicActuator()
{ 
	// there's nothing to be done here, really....
} /* end of destructor */



bool KX_SCA_DynamicActuator::Update()
{
	// bool result = false;	/*unused*/
	KX_GameObject *obj = (KX_GameObject*) GetParent();
	bool bNegativeEvent = IsNegativeEvent();
	KX_IPhysicsController* controller;
	RemoveAllEvents();

	if (bNegativeEvent)
		return false; // do nothing on negative events
	
	if (!obj)
		return false; // object not accessible, shouldnt happen
	controller = obj->GetPhysicsController();
	if (!controller)
		return false;	// no physic object

	switch (m_dyn_operation)
	{
		case 0:			
			obj->RestoreDynamics();	
			break;
		case 1:
			obj->SuspendDynamics();
			break;
		case 2:
			controller->setRigidBody(true);	
			break;
		case 3:
			controller->setRigidBody(false);
			break;
		case 4:
			controller->SetMass(m_setmass);
			break;
	}

	return false;
}



CValue* KX_SCA_DynamicActuator::GetReplica()
{
	KX_SCA_DynamicActuator* replica = 
		new KX_SCA_DynamicActuator(*this);

	if (replica == NULL)
		return NULL;

	replica->ProcessReplica();
	return replica;
};


/* eof */<|MERGE_RESOLUTION|>--- conflicted
+++ resolved
@@ -81,11 +81,8 @@
 	{ NULL }	//Sentinel
 };
 
-<<<<<<< HEAD
-=======
 #endif // DISABLE_PYTHON
 
->>>>>>> 16c1a294
 /* ------------------------------------------------------------------------- */
 /* Native functions                                                          */
 /* ------------------------------------------------------------------------- */
@@ -94,11 +91,7 @@
 													   short dyn_operation,
 													   float setmass) :
 
-<<<<<<< HEAD
-	SCA_IActuator(gameobj),
-=======
 	SCA_IActuator(gameobj, KX_ACT_DYNAMIC),
->>>>>>> 16c1a294
 	m_dyn_operation(dyn_operation),
 	m_setmass(setmass)
 {
